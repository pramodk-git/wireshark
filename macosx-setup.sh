#!/bin/sh
# Setup development environment on Mac OS X (tested with 10.6.8 and Xcode 3.2.6)
#
# $Id$
#
# Trying to follow "Building Wireshark on SnowLeopard"
# given by Michael Tuexen at
# http://nplab.fh-muenster.de/groups/wiki/wiki/fb7a4/Building_Wireshark_on_SnowLeopard.html
#

DARWIN_MAJOR_VERSION=`uname -r | sed 's/\([0-9]*\).*/\1/'`

#
# Versions to download and install.
#
# The following libraries and tools are required.
<<<<<<< HEAD
#
GETTEXT_VERSION=0.18.2
GLIB_VERSION=2.36.0
PKG_CONFIG_VERSION=0.28
ATK_VERSION=2.8.0
PANGO_VERSION=1.30.1
PNG_VERSION=1.5.17
PIXMAN_VERSION=0.26.0
CAIRO_VERSION=1.12.2
GDK_PIXBUF_VERSION=2.28.0
if [ -z "$GTK3" ]; then
    GTK_VERSION=2.24.17
else
    GTK_VERSION=3.5.2
fi

#
# Some package need xz to unpack their current source.
# xz is not yet provided with OS X.
#
XZ_VERSION=5.0.4

# In case we want to build with cmake
CMAKE_VERSION=2.8.10.2

#
# The following libraries are optional.
# Comment them out if you don't want them, but note that some of
# the optional libraries are required by other optional libraries.
#
LIBSMI_VERSION=0.4.8
#
# libgpg-error is required for libgcrypt.
#
LIBGPG_ERROR_VERSION=1.10
#
# libgcrypt is required for GnuTLS.
# XXX - the link for "Libgcrypt source code" at
# http://www.gnupg.org/download/#libgcrypt is for 1.5.0, and is a bzip2
# file, but http://directory.fsf.org/project/libgcrypt/ lists only
# 1.4.6.
#
LIBGCRYPT_VERSION=1.5.0
GNUTLS_VERSION=2.12.19
# Stay with Lua 5.1 when updating until the code has been changed
# to support 5.2
LUA_VERSION=5.1.5
PORTAUDIO_VERSION=pa_stable_v19_20111121
#
# XXX - they appear to have an unversioned gzipped tarball for the
# current version; should we just download that, with some other
# way of specifying whether to download the GeoIP API?
#
GEOIP_VERSION=1.4.8

#
# GNU autotools; they're provided with releases up to Snow Leopard, but
# not in later releases.
#
if [[ $DARWIN_MAJOR_VERSION -gt 10 ]]; then
    AUTOCONF_VERSION=2.69
    AUTOMAKE_VERSION=1.13.3
    LIBTOOL_VERSION=2.4.2
fi

uninstall() {
    if [ -d macosx-support-libs ]
    then
        cd macosx-support-libs

        #
        # Uninstall items in the reverse order from the order in which they're
        # installed.  Only uninstall if we're configured to install them and
        # if the download/build/install process completed.
        #
        # We also do a "make distclean", so that we don't have leftovers from
        # old configurations.
        #
        if [ "$GEOIP_VERSION" -a -f geoip-$GEOIP_VERSION-done ]
        then
            echo "Uninstalling GeoIP API:"
            cd GeoIP-$GEOIP_VERSION
            $DO_MAKE_UNINSTALL || exit 1
            make distclean || exit 1
            cd ..
            rm geoip-$GEOIP_VERSION-done
        fi

        if [ "$PORTAUDIO_VERSION" -a -f portaudio-done ] ; then
            echo "Uninstalling PortAudio:"
            cd portaudio
            $DO_MAKE_UNINSTALL || exit 1
            make distclean || exit 1
            cd ..
            rm portaudio-done
        fi

        if [ "$LUA_VERSION" -a -f lua-$LUA_VERSION-done ] ; then
            echo "Uninstalling Lua:"
            #
            # Lua has no "make uninstall", so just remove stuff manually.
            # There's no configure script, so there's no need for
            # "make distclean", either; just do "make clean".
            #
            (cd /usr/local/bin; $DO_RM -f lua luac)
            (cd /usr/local/include; $DO_RM -f lua.h luaconf.h lualib.h lauxlib.h lua.hpp)
            (cd /usr/local/lib; $DO_RM -f liblua.a)
            (cd /usr/local/man; $DO_RM -f lua.1 luac.1)
            cd lua-$LUA_VERSION
            make clean || exit 1
            cd ..
            rm lua-$LUA_VERSION-done
        fi

        if [ "$GNUTLS_VERSION" -a -f gnutls-$GNUTLS_VERSION-done ] ; then
            echo "Uninstalling GnuTLS:"
            cd gnutls-$GNUTLS_VERSION
            $DO_MAKE_UNINSTALL || exit 1
            make distclean || exit 1
            cd ..
            rm gnutls-$GNUTLS_VERSION-done
        fi

        if [ "$LIBGCRYPT_VERSION" -a -f libgcrypt-$LIBGCRYPT_VERSION-done ] ; then
            echo "Uninstalling libgcrypt:"
            cd libgcrypt-$LIBGCRYPT_VERSION
            $DO_MAKE_UNINSTALL || exit 1
            make distclean || exit 1
            cd ..
            rm libgcrypt-$LIBGCRYPT_VERSION-done
        fi

        if [ "$LIBGPG_ERROR_VERSION" -a -f libgpg-error-$LIBGPG_ERROR_VERSION-done ] ; then
            echo "Uninstalling libgpg-error:"
            cd libgpg-error-$LIBGPG_ERROR_VERSION
            $DO_MAKE_UNINSTALL || exit 1
            make distclean || exit 1
            cd ..
            rm libgpg-error-$LIBGPG_ERROR_VERSION-done
        fi

        if [ "$LIBSMI_VERSION" -a -f libsmi-$LIBSMI_VERSION-done ] ; then
            echo "Uninstalling libsmi:"
            cd libsmi-$LIBSMI_VERSION
            $DO_MAKE_UNINSTALL || exit 1
            make distclean || exit 1
            cd ..
            rm libsmi-$LIBSMI_VERSION-done
        fi

        if [ -f gtk+-$GTK_VERSION-done ] ; then
            echo "Uninstalling GTK+:"
            cd gtk+-$GTK_VERSION
            $DO_MAKE_UNINSTALL || exit 1
            make distclean || exit 1
            cd ..
            rm gtk+-$GTK_VERSION-done
        fi

        if [ -f gdk-pixbuf-$GDK_PIXBUF_VERSION-done ] ; then
            echo "Uninstalling gdk-pixbuf:"
            cd gdk-pixbuf-$GDK_PIXBUF_VERSION
            $DO_MAKE_UNINSTALL || exit 1
            make distclean || exit 1
            cd ..
            rm gdk-pixbuf-$GDK_PIXBUF_VERSION-done
        fi

        if [ -f pango-$PANGO_VERSION-done ] ; then
            echo "Uninstalling Pango:"
            cd pango-$PANGO_VERSION
            $DO_MAKE_UNINSTALL || exit 1
            make distclean || exit 1
            cd ..
            rm pango-$PANGO_VERSION-done
        fi

        if [ -f atk-$ATK_VERSION-done ] ; then
            echo "Uninstalling ATK:"
            cd atk-$ATK_VERSION
            $DO_MAKE_UNINSTALL || exit 1
            make distclean || exit 1
            cd ..
            rm atk-$ATK_VERSION-done
        fi

        if [ -f cairo-$CAIRO_VERSION-done ] ; then
            echo "Uninstalling Cairo:"
            cd cairo-$CAIRO_VERSION
            $DO_MAKE_INSTALL || exit 1
            make distclean || exit 1
            cd ..
            rm cairo-$CAIRO_VERSION-done
        fi

        if [ -f pixman-$PIXMAN_VERSION-done ] ; then
            echo "Uninstalling pixman:"
            cd pixman-$PIXMAN_VERSION
            $DO_MAKE_UNINSTALL || exit 1
            make distclean || exit 1
            cd ..
            rm pixman-$PIXMAN_VERSION-done
        fi

        if [ -f libpng-$PNG_VERSION-done ] ; then
            echo "Uninstalling libpng:"
            cd libpng-$PNG_VERSION
            $DO_MAKE_UNINSTALL || exit 1
            make distclean || exit 1
            cd ..
            rm libpng-$PNG_VERSION-done
        fi

        if [ -f pkg-config-$PKG_CONFIG_VERSION-done ] ; then
            echo "Uninstalling pkg-config:"
            cd pkg-config-$PKG_CONFIG_VERSION
            $DO_MAKE_UNINSTALL || exit 1
            make distclean || exit 1
            cd ..
            rm pkg-config-$PKG_CONFIG_VERSION-done
        fi

        if [ -f glib-$GLIB_VERSION-done ] ; then
            echo "Uninstalling GLib:"
            cd glib-$GLIB_VERSION
            $DO_MAKE_UNINSTALL || exit 1
            make distclean || exit 1
            cd ..
            rm glib-$GLIB_VERSION-done
        fi

        if [ -f gettext-$GETTEXT_VERSION-done ] ; then
            echo "Uninstalling GNU gettext:"
            cd gettext-$GETTEXT_VERSION
            $DO_MAKE_UNINSTALL || exit 1
            make distclean || exit 1
            cd ..
            rm gettext-$GETTEXT_VERSION-done
        fi

        if [ -n "$CMAKE" -a -f cmake-$CMAKE_VERSION-done ]; then
            echo "Uninstalling CMAKE:"
            cd cmake-$CMAKE_VERSION
            $DO_MAKE_UNINSTALL || exit 1
            make distclean || exit 1
            cd ..
            rm cmake-$CMAKE_VERSION-done
        fi

        if [ "$LIBTOOL_VERSION" -a -f libtool-$LIBTOOL_VERSION-done ] ; then
            echo "Uninstalling GNU libtool:"
            cd libtool-$LIBTOOL_VERSION
            mv /usr/local/bin/glibtool /usr/local/bin/libtool
            mv /usr/local/bin/glibtoolize /usr/local/bin/libtoolize
            $DO_MAKE_UNINSTALL || exit 1
            make distclean || exit 1
            cd ..
            rm libtool-$LIBTOOL_VERSION-done
        fi

        if [ "$AUTOMAKE_VERSION" -a -f automake-$AUTOMAKE_VERSION-done ] ; then
            echo "Uninstalling GNU automake:"
            cd automake-$AUTOMAKE_VERSION
            $DO_MAKE_UNINSTALL || exit 1
            make distclean || exit 1
            cd ..
            rm automake-$AUTOMAKE_VERSION-done
        fi

        if [ "$AUTOCONF_VERSION" -a -f autoconf-$AUTOCONF_VERSION-done ] ; then
            echo "Uninstalling GNU autoconf:"
            cd autoconf-$AUTOCONF_VERSION
            $DO_MAKE_UNINSTALL || exit 1
            make distclean || exit 1
            cd ..
            rm autoconf-$AUTOCONF_VERSION-done
        fi

        if [ "$XZ_VERSION" -a -f xz-$XZ_VERSION-done ] ; then
            echo "Uninstalling xz:"
            cd xz-$XZ_VERSION
            $DO_MAKE_UNINSTALL || exit 1
            make distclean || exit 1
            cd ..
            rm xz-$XZ_VERSION-done
        fi
    fi
}

#
# Do we have permission to write in /usr/local?
#
# If so, assume we have permission to write in its subdirectories.
# (If that's not the case, this test needs to check the subdirectories
# as well.)
#
# If not, do "make install", "make uninstall", and the removes for Lua
# with sudo.
#
if [ -w /usr/local ]
then
    DO_MAKE_INSTALL="make install"
    DO_MAKE_UNINSTALL="make uninstall"
    DO_RM="rm"
else
    DO_MAKE_INSTALL="sudo make install"
    DO_MAKE_UNINSTALL="sudo make uninstall"
    DO_RM="sudo rm"
fi

#
# Parse command-line flags:
#
# -h - print help.
# -t <target> - build libraries so that they'll work on the specified
# version of OS X and later versions.
# -u - do an uninstall.
#
while getopts ht:u name
do
    case $name in
    u)
        do_uninstall=yes
        ;;
    t)
        min_osx_target="$OPTARG"
        ;;
    h|?)
        echo "Usage: macosx-setup.sh [ -t <target> ] [ -u ]" 1>&1
        exit 0
        ;;
    esac
done

if [ "$do_uninstall" = "yes" ]
then
    uninstall
    exit 0
fi

#
# To make this work on Leopard will take a lot of work.
#
# First of all, Leopard's /usr/X11/lib/libXdamage.la claims, at least
# with all software updates applied, that the Xdamage shared library
# is libXdamage.1.0.0.dylib, but it is, in fact, libXdamage.1.1.0.dylib.
# This causes problems when building GTK+, so the script would have to
# fix that file.
#
# Second of all, the version of fontconfig that comes with Leopard
# doesn't support FC_WEIGHT_EXTRABLACK, so we can't use any version
# of Pango newer than 1.22.4.
#
# However, Pango 1.22.4 doesn't work with versions of GLib after
# 2.29.6, because Pango 1.22.4 uses G_CONST_RETURN and GLib 2.29.8
# and later deprecate it (there doesn't appear to be a GLib 2.29.7).
# That means we'd either have to patch Pango not to use it (just
# use "const"; G_CONST_RETURN was there to allow code to choose whether
# to use "const" or not), or use GLib 2.29.6 or earlier.
#
# GLib 2.29.6 includes an implementation of g_bit_lock() that, on x86
# (32-bit and 64-bit), uses asms in a fashion ("asm volatile goto") that
# doesn't work with the Apple version of GCC 4.0.1, which is the compiler
# you get with Leopard+updates.  Apparently, that requires GCC 4.5 or
# later; recent versions of GLib check for that, but 2.29.6 doesn't.
# Therefore, we would have to patch glib/gbitlock.c to do what the
# newer versions of GLib do:
#
#  define a USE_ASM_GOTO macro that indicates whether "asm goto"
#  can be used:
#    #if (defined (i386) || defined (__amd64__))
#      #if __GNUC__ > 4 || (__GNUC__ == 4 && __GNUC_MINOR__ >= 5)
#        #define USE_ASM_GOTO 1
#      #endif
#    #endif
#
#  replace all occurrences of
#
#    #if defined (__GNUC__) && (defined (i386) || defined (__amd64__))
#
#  with
#
#    #ifdef USE_ASM_GOTO
#
# Using GLib 2.29.6 or earlier, however, would mean that we can't
# use a version of ATK later than 2.3.93, as those versions don't
# work with GLib 2.29.6.  The same applies to gdk-pixbuf; versions
# of gdk-pixbuf after 2.24.1 won't work with GLib 2.29.6.
#
# Once you've set this script up to use the older versions of the
# libraries, and built and installed them, you find that Wireshark,
# when built with them, crashes the X server that comes with Leopard,
# at least with all updates from Apple.  Maybe patching Pango rather
# than going with an older version of Pango would work.
#
# The Leopard Wireshark buildbot uses GTK+ 2.12.9, Cairo 1.6.4,
# Pango 1.20.2, and GLib 2.16.3, with an unknown version of ATK,
# and, I think, without gdk-pixbuf, as it hadn't been made a
# separate library from GTK+ as of GTK+ 2.12.9.  Its binaries
# don't crash the X server.
#
# However, if you try various older versions of Cairo, including
# 1.6.4 and at least some 1.8.x versions, when you try to build
# it, the build fails because it can't find png_set_longjmp_fn().
# I vaguely remember dealing with that, ages ago, but don't
# remember what I did; fixing *that* is left as an exercise for
# the reader.
#
# Oh, and if you're building with a version of GTK+ that doesn't
# have the gdk-pixbuf stuff in a separate library, you probably
# don't want to bother downloading or installing the gdk-pixbuf
# library, *and* you will need to configure GTK+ with
# --without-libtiff and --without-libjpeg (as we currently do
# with gdk-pixbuf).
#
if [[ $DARWIN_MAJOR_VERSION -le 9 ]]; then
    echo "This script does not support any versions of OS X before Snow Leopard" 1>&2 
    exit 1
fi

# To set up a GTK3 environment
# GTK3=1
# To build cmake
# CMAKE=1
#
# To build all libraries as 32-bit libraries uncomment the following three lines.
# export CFLAGS="$CFLAGS -arch i386"
# export CXXFLAGS="$CXXFLAGS -arch i386"
# export LDFLAGS="$LDFLAGS -arch i386"
#

# if no make options are present, set default options
if [ -z "$MAKE_BUILD_OPTS" ] ; then
    # by default use 1.5x number of cores for parallel build
    MAKE_BUILD_OPTS="-j $(( $(sysctl -n hw.logicalcpu) * 3 / 2))"
fi

#
# Was a minimum target release specified?
#
if [ ! -z "$min_osx_target" ]
then
    #
    # Look for the SDK for that release, and build libraries against
    # it rather than against the headers and, more importantly,
    # libraries that come with the OS, so that we don't end up with
    # support libraries that only work on the OS version on which
    # we built them, not earlier versions of the same release, or
    # earlier releases if the minimum is earlier.
    #
    for i in /Developer/SDKs \
        /Applications/Xcode.app/Contents/Developer/Platforms/MacOSX.platform/Developer/SDKs \
        /Library/Developer/CommandLineTools/SDKs
    do
        if [ -d "$i"/"MacOSX$min_osx_target.sdk" ]
        then
            SDKPATH="$i"/"MacOSX$min_osx_target.sdk"
            break
        fi
    done

    if [ -z "$SDKPATH" ]
    then
        echo "macosx-setup.sh: Couldn't find the SDK for OS X $min_osx_target" 1>&2
        exit 1
    fi
=======
#
GETTEXT_VERSION=0.18.2
GLIB_VERSION=2.36.0
PKG_CONFIG_VERSION=0.28
ATK_VERSION=2.8.0
PANGO_VERSION=1.30.1
PNG_VERSION=1.5.17
PIXMAN_VERSION=0.26.0
CAIRO_VERSION=1.12.2
GDK_PIXBUF_VERSION=2.28.0
if [ -z "$GTK3" ]; then
    GTK_VERSION=2.24.17
else
    GTK_VERSION=3.5.2
fi

#
# Some package need xz to unpack their current source.
# xz is not yet provided with OS X.
#
XZ_VERSION=5.0.4
>>>>>>> ff15b893

    #
    # Make sure there are links to /usr/local/include and /usr/local/lib
    # in the SDK's usr/local.
    #
    if [ ! -e $SDKPATH/usr/local/include ]
    then
        if [ ! -d $SDKPATH/usr/local ]
        then
            sudo mkdir $SDKPATH/usr/local
        fi
        sudo ln -s /usr/local/include $SDKPATH/usr/local/include
    fi
    if [ ! -e $SDKPATH/usr/local/lib ]
    then
        if [ ! -d $SDKPATH/usr/local ]
        then
            sudo mkdir $SDKPATH/usr/local
        fi
        sudo ln -s /usr/local/lib $SDKPATH/usr/local/lib
    fi

    #
    # Set the minimum OS version for which to build to the specified
    # minimum target OS version, so we don't, for example, end up using
    # linker features supported by the OS verson on which we're building
    # but not by the target version.
    #
    VERSION_MIN_FLAGS="-mmacosx-version-min=$min_osx_target"

    #
    # Compile and link against the SDK.
    #
    SDKFLAGS="-isysroot $SDKPATH"

<<<<<<< HEAD
    if [[ "$min_osx_target" == "10.5" ]]
    then
        #
        # Cairo is part of Mac OS X 10.6 and later.
        # The *headers* are supplied by 10.5, but the *libraries*
        # aren't, so we have to build it if we're building for 10.5.
        #
        cairo_not_in_the_os=yes
    fi
else
    #
    # We're building for the OS version on which we're running; if it's
    # Leopard or earlier, we need to build Cairo - see above.
    # The major version number of Darwin in 10.5 is 9.
    #
    if [[ $DARWIN_MAJOR_VERSION = "9" ]]
    then
        cairo_not_in_the_os=yes
    fi
fi

=======
>>>>>>> ff15b893
#
# GNU autotools; they're provided with releases up to Snow Leopard, but
# not in later releases.
#
<<<<<<< HEAD
if [ ! -x /usr/bin/xcodebuild ]; then
    echo "Please install Xcode first (should be available on DVD or from http://developer.apple.com/xcode/index.php)."
    exit 1
fi

=======
if [[ $DARWIN_MAJOR_VERSION -gt 10 ]]; then
    AUTOCONF_VERSION=2.69
    AUTOMAKE_VERSION=1.13.3
    LIBTOOL_VERSION=2.4.2
fi

uninstall() {
    if [ -d macosx-support-libs ]
    then
        cd macosx-support-libs

        #
        # Uninstall items in the reverse order from the order in which they're
        # installed.  Only uninstall if the download/build/install process
        # completed; uninstall the version that appears in the name of
        # the -done file.
        #
        # We also do a "make distclean", so that we don't have leftovers from
        # old configurations.
        #
        installed_geoip_version=`ls geoip-*-done 2>/dev/null | sed 's/geoip-\(.*\)-done/\1/'`
        if [ ! -z "$installed_geoip_version" ] ; then
            echo "Uninstalling GeoIP API:"
            cd GeoIP-$installed_geoip_version
            $DO_MAKE_UNINSTALL || exit 1
            make distclean || exit 1
            cd ..
            rm geoip-installed_geoip_version-done
        fi

        if [ "$PORTAUDIO_VERSION" -a -f portaudio-done ] ; then
            echo "Uninstalling PortAudio:"
            cd portaudio
            $DO_MAKE_UNINSTALL || exit 1
            make distclean || exit 1
            cd ..
            rm portaudio-done
        fi

        if [ "$LUA_VERSION" -a -f lua-$LUA_VERSION-done ] ; then
            echo "Uninstalling Lua:"
            #
            # Lua has no "make uninstall", so just remove stuff manually.
            # There's no configure script, so there's no need for
            # "make distclean", either; just do "make clean".
            #
            (cd /usr/local/bin; $DO_RM -f lua luac)
            (cd /usr/local/include; $DO_RM -f lua.h luaconf.h lualib.h lauxlib.h lua.hpp)
            (cd /usr/local/lib; $DO_RM -f liblua.a)
            (cd /usr/local/man; $DO_RM -f lua.1 luac.1)
            cd lua-$LUA_VERSION
            make clean || exit 1
            cd ..
            rm lua-$LUA_VERSION-done
        fi

        installed_gnutls_version=`ls gnutls-*-done 2>/dev/null | sed 's/gnutls-\(.*\)-done/\1/'`
        if [ ! -z "$installed_gnutls_version" ] ; then
            echo "Uninstalling GnuTLS:"
            cd gnutls-$installed_gnutls_version
            $DO_MAKE_UNINSTALL || exit 1
            make distclean || exit 1
            cd ..
            rm gnutls-$installed_gnutls_version-done
        fi

        installed_libgcrypt_version=`ls libgcrypt-*-done 2>/dev/null | sed 's/libgcrypt-\(.*\)-done/\1/'`
        if [ ! -z "$installed_libgcrypt_version" ] ; then
            echo "Uninstalling libgcrypt:"
            cd libgcrypt-$installed_libgcrypt_version
            $DO_MAKE_UNINSTALL || exit 1
            make distclean || exit 1
            cd ..
            rm libgcrypt-$installed_libgcrypt_version-done
        fi

        installed_libgpg_error_version=`ls libgpg-error-*-done 2>/dev/null | sed 's/libgpg-error-\(.*\)-done/\1/'`
        if [ ! -z "$installed_libgpg_error_version" ] ; then
            echo "Uninstalling libgpg-error:"
            cd libgpg-error-$installed_libgpg_error_version
            $DO_MAKE_UNINSTALL || exit 1
            make distclean || exit 1
            cd ..
            rm libgpg-error-$installed_libgpg_error_version-done
        fi

        installed_libsmi_version=`ls libsmi-*-done 2>/dev/null | sed 's/libsmi-\(.*\)-done/\1/'`
        if [ ! -z "$installed_libsmi_version" ] ; then
            echo "Uninstalling libsmi:"
            cd libsmi-$installed_libsmi_version
            $DO_MAKE_UNINSTALL || exit 1
            make distclean || exit 1
            cd ..
            rm libsmi-$installed_libsmi_version-done
        fi

        installed_gtk_version=`ls gtk+-*-done 2>/dev/null | sed 's/gtk+-\(.*\)-done/\1/'`
        if [ ! -z "$installed_gtk_version" ] ; then
            echo "Uninstalling GTK+:"
            cd gtk+-$installed_gtk_version
            $DO_MAKE_UNINSTALL || exit 1
            make distclean || exit 1
            cd ..
            rm gtk+-$installed_gtk_version-done
        fi

        installed_gdk_pixbuf_version=`ls gdk-pixbuf-*-done 2>/dev/null | sed 's/gdk-pixbuf-\(.*\)-done/\1/'`
        if [ ! -z "$installed_gdk_pixbuf_version" ] ; then
            echo "Uninstalling gdk-pixbuf:"
            cd gdk-pixbuf-$installed_gdk_pixbuf_version
            $DO_MAKE_UNINSTALL || exit 1
            make distclean || exit 1
            cd ..
            rm gdk-pixbuf-$installed_gdk_pixbuf_version-done
        fi

        installed_pango_version=`ls pango-*-done 2>/dev/null | sed 's/pango-\(.*\)-done/\1/'`
        if [ ! -z "$installed_pango_version" ] ; then
            echo "Uninstalling Pango:"
            cd pango-$installed_pango_version
            $DO_MAKE_UNINSTALL || exit 1
            make distclean || exit 1
            cd ..
            rm pango-$installed_pango_version-done
        fi

        installed_atk_version=`ls atk-*-done 2>/dev/null | sed 's/atk-\(.*\)-done/\1/'`
        if [ ! -z "$installed_atk_version" ] ; then
            echo "Uninstalling ATK:"
            cd atk-$installed_atk_version
            $DO_MAKE_UNINSTALL || exit 1
            make distclean || exit 1
            cd ..
            rm atk-$installed_atk_version-done
        fi

        installed_cairo_version=`ls cairo-*-done 2>/dev/null | sed 's/cairo-\(.*\)-done/\1/'`
        if [ ! -z "$installed_cairo_version" ] ; then
            echo "Uninstalling Cairo:"
            cd cairo-$installed_cairo_version
            $DO_MAKE_INSTALL || exit 1
            make distclean || exit 1
            cd ..
            rm cairo-$installed_cairo_version-done
        fi

        installed_pixman_version=`ls pixman-*-done 2>/dev/null | sed 's/pixman-\(.*\)-done/\1/'`
        if [ ! -z "$installed_pixman_version" ] ; then
            echo "Uninstalling pixman:"
            cd pixman-$installed_pixman_version
            $DO_MAKE_UNINSTALL || exit 1
            make distclean || exit 1
            cd ..
            rm pixman-$installed_pixman_version-done
        fi

        installed_libpng_version=`ls libpng-*-done 2>/dev/null | sed 's/libpng-\(.*\)-done/\1/'`
        if [ ! -z "$installed_libpng_version" ] ; then
            echo "Uninstalling libpng:"
            cd libpng-$installed_libpng_version
            $DO_MAKE_UNINSTALL || exit 1
            make distclean || exit 1
            cd ..
            rm libpng-$installed_libpng_version-done
        fi

        installed_glib_version=`ls glib-*-done 2>/dev/null | sed 's/glib-\(.*\)-done/\1/'`
        if [ ! -z "$installed_glib_version" ] ; then
            echo "Uninstalling GLib:"
            cd glib-$installed_glib_version
            $DO_MAKE_UNINSTALL || exit 1
            make distclean || exit 1
            cd ..
            rm glib-$installed_glib_version-done
        fi

        installed_pkg_config_version=`ls pkg-config-*-done 2>/dev/null | sed 's/pkg-config-\(.*\)-done/\1/'`
        if [ ! -z "$installed_pkg_config_version" ] ; then
            echo "Uninstalling pkg-config:"
            cd pkg-config-$installed_pkg_config_version
            $DO_MAKE_UNINSTALL || exit 1
            make distclean || exit 1
            cd ..
            rm pkg-config-$installed_pkg_config_version-done
        fi

        installed_gettext_version=`ls gettext-*-done 2>/dev/null | sed 's/gettext-\(.*\)-done/\1/'`
        if [ ! -z "$installed_gettext_version" ] ; then
            echo "Uninstalling GNU gettext:"
            cd gettext-$installed_gettext_version
            $DO_MAKE_UNINSTALL || exit 1
            make distclean || exit 1
            cd ..
            rm gettext-$installed_gettext_version-done
        fi

        installed_cmake_version=`ls cmake-*-done 2>/dev/null | sed 's/cmake-\(.*\)-done/\1/'`
        if [ ! -z "$installed_cmake_version" ]; then
            echo "Uninstalling CMake:"
            cd cmake-$installed_cmake_version
            $DO_MAKE_UNINSTALL || exit 1
            make distclean || exit 1
            cd ..
            rm cmake-$installed_cmake_version-done
        fi

        installed_libtool_version=`ls libtool-*-done 2>/dev/null | sed 's/libtool-\(.*\)-done/\1/'`
        if [ ! -z "$installed_libtool_version" ] ; then
            echo "Uninstalling GNU libtool:"
            cd libtool-$installed_libtool_version
            mv /usr/local/bin/glibtool /usr/local/bin/libtool
            mv /usr/local/bin/glibtoolize /usr/local/bin/libtoolize
            $DO_MAKE_UNINSTALL || exit 1
            make distclean || exit 1
            cd ..
            rm libtool-$installed_libtool_version-done
        fi

        installed_automake_version=`ls automake-*-done 2>/dev/null | sed 's/automake-\(.*\)-done/\1/'`
        if [ ! -z "$installed_automake_version" ] ; then
            echo "Uninstalling GNU automake:"
            cd automake-$installed_automake_version
            $DO_MAKE_UNINSTALL || exit 1
            make distclean || exit 1
            cd ..
            rm automake-$installed_automake_version-done
        fi

        installed_autoconf_version=`ls autoconf-*-done 2>/dev/null | sed 's/autoconf-\(.*\)-done/\1/'`
        if [ ! -z "$installed_autoconf_version" ] ; then
            echo "Uninstalling GNU autoconf:"
            cd autoconf-$installed_autoconf_version
            $DO_MAKE_UNINSTALL || exit 1
            make distclean || exit 1
            cd ..
            rm autoconf-$installed_autoconf_version-done
        fi

        installed_xz_version=`ls xz-*-done 2>/dev/null | sed 's/xz-\(.*\)-done/\1/'`
        if [ ! -z "$installed_xz_version" ] ; then
            echo "Uninstalling xz:"
            cd xz-$installed_xz_version
            $DO_MAKE_UNINSTALL || exit 1
            make distclean || exit 1
            cd ..
            rm xz-$installed_xz_version-done
        fi
    fi
}

#
# Do we have permission to write in /usr/local?
#
# If so, assume we have permission to write in its subdirectories.
# (If that's not the case, this test needs to check the subdirectories
# as well.)
#
# If not, do "make install", "make uninstall", and the removes for Lua
# with sudo.
#
if [ -w /usr/local ]
then
    DO_MAKE_INSTALL="make install"
    DO_MAKE_UNINSTALL="make uninstall"
    DO_RM="rm"
else
    DO_MAKE_INSTALL="sudo make install"
    DO_MAKE_UNINSTALL="sudo make uninstall"
    DO_RM="sudo rm"
fi

#
# Parse command-line flags:
#
# -h - print help.
# -t <target> - build libraries so that they'll work on the specified
# version of OS X and later versions.
# -u - do an uninstall.
#
while getopts ht:u name
do
    case $name in
    u)
        do_uninstall=yes
        ;;
    t)
        min_osx_target="$OPTARG"
        ;;
    h|?)
        echo "Usage: macosx-setup.sh [ -t <target> ] [ -u ]" 1>&1
        exit 0
        ;;
    esac
done

if [ "$do_uninstall" = "yes" ]
then
    uninstall
    exit 0
fi

#
# To make this work on Leopard (rather than working *on* Snow Leopard
# when building *for* Leopard) will take more work.
#
# For one thing, Leopard's /usr/X11/lib/libXdamage.la claims, at least
# with all software updates applied, that the Xdamage shared library
# is libXdamage.1.0.0.dylib, but it is, in fact, libXdamage.1.1.0.dylib.
# This causes problems when building GTK+, so the script would have to
# fix that file.
#
if [[ $DARWIN_MAJOR_VERSION -le 9 ]]; then
    echo "This script does not support any versions of OS X before Snow Leopard" 1>&2 
    exit 1
fi

# To set up a GTK3 environment
# GTK3=1
# To build cmake
# CMAKE=1
#
# To build all libraries as 32-bit libraries uncomment the following three lines.
# export CFLAGS="$CFLAGS -arch i386"
# export CXXFLAGS="$CXXFLAGS -arch i386"
# export LDFLAGS="$LDFLAGS -arch i386"
#

# if no make options are present, set default options
if [ -z "$MAKE_BUILD_OPTS" ] ; then
    # by default use 1.5x number of cores for parallel build
    MAKE_BUILD_OPTS="-j $(( $(sysctl -n hw.logicalcpu) * 3 / 2))"
fi

#
# Was a minimum target release specified?
#
if [ ! -z "$min_osx_target" ]
then
    #
    # Look for the SDK for that release, and build libraries against
    # it rather than against the headers and, more importantly,
    # libraries that come with the OS, so that we don't end up with
    # support libraries that only work on the OS version on which
    # we built them, not earlier versions of the same release, or
    # earlier releases if the minimum is earlier.
    #
    for i in /Developer/SDKs \
        /Applications/Xcode.app/Contents/Developer/Platforms/MacOSX.platform/Developer/SDKs \
        /Library/Developer/CommandLineTools/SDKs
    do
        if [ -d "$i"/"MacOSX$min_osx_target.sdk" ]
        then
            SDKPATH="$i"/"MacOSX$min_osx_target.sdk"
            break
        fi
    done

    if [ -z "$SDKPATH" ]
    then
        echo "macosx-setup.sh: Couldn't find the SDK for OS X $min_osx_target" 1>&2
        exit 1
    fi

    #
    # Make sure there are links to /usr/local/include and /usr/local/lib
    # in the SDK's usr/local.
    #
    if [ ! -e $SDKPATH/usr/local/include ]
    then
        if [ ! -d $SDKPATH/usr/local ]
        then
            sudo mkdir $SDKPATH/usr/local
        fi
        sudo ln -s /usr/local/include $SDKPATH/usr/local/include
    fi
    if [ ! -e $SDKPATH/usr/local/lib ]
    then
        if [ ! -d $SDKPATH/usr/local ]
        then
            sudo mkdir $SDKPATH/usr/local
        fi
        sudo ln -s /usr/local/lib $SDKPATH/usr/local/lib
    fi

    #
    # Set the minimum OS version for which to build to the specified
    # minimum target OS version, so we don't, for example, end up using
    # linker features supported by the OS verson on which we're building
    # but not by the target version.
    #
    VERSION_MIN_FLAGS="-mmacosx-version-min=$min_osx_target"

    #
    # Compile and link against the SDK.
    #
    SDKFLAGS="-isysroot $SDKPATH"

    if [[ "$min_osx_target" == "10.5" ]]
    then
        #
        # Cairo is part of Mac OS X 10.6 and later.
        # The *headers* are supplied by 10.5, but the *libraries*
        # aren't, so we have to build it if we're building for 10.5.
        #
        cairo_not_in_the_os=yes

        #
        # Build with older versions of the support libraries, as
        # were used on the Wireshark Leopard buildbot at one
        # point.  (Most of these versions come from the About page
        # from Wireshark 1.8.6, the last build done on that buildbot;
        # the ATK version isn't reported, so this is a guess.)
        #
        # If you want to try building with newer versions of
        # the libraries, note that:
        #
        # The version of fontconfig that comes with Leopard doesn't
        # support FC_WEIGHT_EXTRABLACK, so we can't use any version
        # of Pango newer than 1.22.4.
        #
        # However, Pango 1.22.4 doesn't work with versions of GLib
        # after 2.29.6, because Pango 1.22.4 uses G_CONST_RETURN and
        # GLib 2.29.8 and later deprecate it (there doesn't appear to
        # be a GLib 2.29.7).  That means we'd either have to patch
        # Pango not to use it (just use "const"; G_CONST_RETURN was
        # there to allow code to choose whether to use "const" or not),
        # or use GLib 2.29.6 or earlier.
        #
        # GLib 2.29.6 includes an implementation of g_bit_lock() that,
        # on x86 (32-bit and 64-bit), uses asms in a fashion
        # ("asm volatile goto") that requires GCC 4.5 or later, which
        # is later than the compilers that come with Leopard and Snow
        # Leopard.  Recent versions of GLib check for that, but 2.29.6
        # doesn't, so, if you want to build GLib 2.29.6 on Leopard or
        # Snow Leopard, you would have to patch glib/gbitlock.c to do
        # what the newer versions of GLib do:
        #
        #  define a USE_ASM_GOTO macro that indicates whether "asm goto"
        #  can be used:
        #    #if (defined (i386) || defined (__amd64__))
        #      #if __GNUC__ > 4 || (__GNUC__ == 4 && __GNUC_MINOR__ >= 5)
        #        #define USE_ASM_GOTO 1
        #      #endif
        #    #endif
        #
        #  replace all occurrences of
        #
        #    #if defined (__GNUC__) && (defined (i386) || defined (__amd64__))
        #
        #  with
        #
        #    #ifdef USE_ASM_GOTO
        #
        # Using GLib 2.29.6 or earlier, however, means that we can't
        # use a version of ATK later than 2.3.93, as those versions
        # don't work with GLib 2.29.6.  The same applies to gdk-pixbuf;
        # versions of gdk-pixbuf after 2.24.1 won't work with GLib
        # 2.29.6.
        #
        # Then you have to make sure that what you've build doesn't
        # cause the X server that comes with Leopard to crash; at
        # least one attempt at building for Leopard did.
        #
        # At least if building on Leopard, you might also find
        # that, with various older versions of Cairo, including
        # 1.6.4 and at least some 1.8.x versions, when you try to
        #  build it, the build fails because it can't find
        # png_set_longjmp_fn().  I vaguely remember dealing with that,
        # ages ago, but don't remember what I did.
        #
        GLIB_VERSION=2.16.3
        CAIRO_VERSION=1.6.4
        ATK_VERSION=1.24.0
        PANGO_VERSION=1.20.2
        GTK_VERSION=2.12.9

        #
        # That version of GTK+ includes gdk-pixbuf.
        # XXX - base this on the version of GTK+ requested.
        #
        GDK_PIXBUF_VERSION=

        #
        # Libgcrypt 1.5.0 fails to compile due to some problem with an
        # asm in rijndael.c, at least with i686-apple-darwin10-gcc-4.2.1
        # (GCC) 4.2.1 (Apple Inc. build 5666) (dot 3) when building
        # 32-bit.
        #
        # We try libgcrypt 1.4.3 instead, as that's what shows up in
        # the version from the Leopard buildbot.
        LIBGCRYPT_VERSION=1.4.3

        #
        # Build 32-bit while we're at it; Leopard has a bug that
        # causes some BPF functions not to work with 64-bit userland
        # code, so capturing won't work.
        #
        export CFLAGS="$CFLAGS -arch i386"
        export CXXFLAGS="$CXXFLAGS -arch i386"
        export LDFLAGS="$LDFLAGS -arch i386"
    fi
fi

#
# You need Xcode installed to get the compilers.
#
if [ ! -x /usr/bin/xcodebuild ]; then
    echo "Please install Xcode first (should be available on DVD or from http://developer.apple.com/xcode/index.php)."
    exit 1
fi

>>>>>>> ff15b893
#
# You also need the X11 SDK; with at least some versions of OS X and
# Xcode, that is, I think, an optional install.  (Or it might be
# installed with X11, but I think *that* is an optional install on
# at least some versions of OS X.)
#
if [ ! -d /usr/X11/include ]; then
    echo "Please install X11 and the X11 SDK first."
    exit 1
fi

export PKG_CONFIG_PATH=/usr/local/lib/pkgconfig:/usr/X11/lib/pkgconfig

#
# Do all the downloads and untarring in a subdirectory, so all that
# stuff can be removed once we've installed the support libraries.
#
if [ ! -d macosx-support-libs ]
then
    mkdir macosx-support-libs || exit 1
fi
cd macosx-support-libs

# Start with xz: It is the sole download format of glib later than 2.31.2
#
if [ "$XZ_VERSION" -a ! -f xz-$XZ_VERSION-done ] ; then
    echo "Downloading, building, and installing xz:"
    [ -f xz-$XZ_VERSION.tar.bz2 ] || curl -O http://tukaani.org/xz/xz-$XZ_VERSION.tar.bz2 || exit 1
    bzcat xz-$XZ_VERSION.tar.bz2 | tar xf - || exit 1
    cd xz-$XZ_VERSION
    CFLAGS="$CFLAGS -D_FORTIFY_SOURCE=0" ./configure || exit 1
    make $MAKE_BUILD_OPTS || exit 1
    $DO_MAKE_INSTALL || exit 1
    cd ..
    touch xz-$XZ_VERSION-done
fi

if [ "$AUTOCONF_VERSION" -a ! -f autoconf-$AUTOCONF_VERSION-done ] ; then
    echo "Downloading, building and installing GNU autoconf..."
    [ -f autoconf-$AUTOCONF_VERSION.tar.xz ] || curl -O ftp://ftp.gnu.org/gnu/autoconf/autoconf-$AUTOCONF_VERSION.tar.xz || exit 1
    xzcat autoconf-$AUTOCONF_VERSION.tar.xz | tar xf - || exit 1
    cd autoconf-$AUTOCONF_VERSION
    ./configure || exit 1
    make $MAKE_BUILD_OPTS || exit 1
    $DO_MAKE_INSTALL || exit 1
    cd ..
    touch autoconf-$AUTOCONF_VERSION-done
fi

if [ "$AUTOMAKE_VERSION" -a ! -f automake-$AUTOMAKE_VERSION-done ] ; then
    echo "Downloading, building and installing GNU automake..."
    [ -f automake-$AUTOMAKE_VERSION.tar.xz ] || curl -O ftp://ftp.gnu.org/gnu/automake/automake-$AUTOMAKE_VERSION.tar.xz || exit 1
    xzcat automake-$AUTOMAKE_VERSION.tar.xz | tar xf - || exit 1
    cd automake-$AUTOMAKE_VERSION
    ./configure || exit 1
    make $MAKE_BUILD_OPTS || exit 1
    $DO_MAKE_INSTALL || exit 1
    cd ..
    touch automake-$AUTOMAKE_VERSION-done
fi

if [ "$LIBTOOL_VERSION" -a ! -f libtool-$LIBTOOL_VERSION-done ] ; then
    echo "Downloading, building and installing GNU libtool..."
    [ -f libtool-$LIBTOOL_VERSION.tar.xz ] || curl -O ftp://ftp.gnu.org/gnu/libtool/libtool-$LIBTOOL_VERSION.tar.xz || exit 1
    xzcat libtool-$LIBTOOL_VERSION.tar.xz | tar xf - || exit 1
    cd libtool-$LIBTOOL_VERSION
    ./configure || exit 1
    make $MAKE_BUILD_OPTS || exit 1
    $DO_MAKE_INSTALL || exit 1
    mv /usr/local/bin/libtool /usr/local/bin/glibtool
    mv /usr/local/bin/libtoolize /usr/local/bin/glibtoolize
    cd ..
    touch libtool-$LIBTOOL_VERSION-done
fi

if [ -n "$CMAKE" -a ! -f cmake-$CMAKE_VERSION-done ]; then
  echo "Downloading, building, and installing CMAKE:"
  cmake_dir=`expr $CMAKE_VERSION : '\([0-9][0-9]*\.[0-9][0-9]*\).*'`
  [ -f cmake-$CMAKE_VERSION.tar.gz ] || curl -O http://www.cmake.org/files/v$cmake_dir/cmake-$CMAKE_VERSION.tar.gz || exit 1
  gzcat cmake-$CMAKE_VERSION.tar.gz | tar xf - || exit 1
  cd cmake-$CMAKE_VERSION
  ./bootstrap || exit 1
  make $MAKE_BUILD_OPTS || exit 1
  $DO_MAKE_INSTALL || exit 1
  cd ..
  touch cmake-$CMAKE_VERSION-done
fi

#
# Start with GNU gettext; GLib requires it, and OS X doesn't have it
# or a BSD-licensed replacement.
#
# At least on Lion with Xcode 4, _FORTIFY_SOURCE gets defined as 2
# by default, which causes, for example, stpncpy to be defined as
# a hairy macro that collides with the GNU gettext configure script's
# attempts to workaround AIX's lack of a declaration for stpncpy,
# with the result being a huge train wreck.  Define _FORTIFY_SOURCE
# as 0 in an attempt to keep the trains on separate tracks.
#
if [ ! -f gettext-$GETTEXT_VERSION-done ] ; then
    echo "Downloading, building, and installing GNU gettext:"
    [ -f gettext-$GETTEXT_VERSION.tar.gz ] || curl -O http://ftp.gnu.org/pub/gnu/gettext/gettext-$GETTEXT_VERSION.tar.gz || exit 1
    gzcat gettext-$GETTEXT_VERSION.tar.gz | tar xf - || exit 1
    cd gettext-$GETTEXT_VERSION
    CFLAGS="$CFLAGS -D_FORTIFY_SOURCE=0 $VERSION_MIN_FLAGS $SDKFLAGS" LDFLAGS="$LDFLAGS $VERSION_MIN_FLAGS $SDKFLAGS" ./configure || exit 1
    make $MAKE_BUILD_OPTS || exit 1
    $DO_MAKE_INSTALL || exit 1
    cd ..
    touch gettext-$GETTEXT_VERSION-done
fi

#
# GLib depends on pkg-config.
# By default, pkg-config depends on GLib; we break the dependency cycle
# by configuring pkg-config to use its own internal version of GLib.
#
if [ ! -f pkg-config-$PKG_CONFIG_VERSION-done ] ; then
    echo "Downloading, building, and installing pkg-config:"
    [ -f pkg-config-$PKG_CONFIG_VERSION.tar.gz ] || curl -O http://pkgconfig.freedesktop.org/releases/pkg-config-$PKG_CONFIG_VERSION.tar.gz || exit 1
    gzcat pkg-config-$PKG_CONFIG_VERSION.tar.gz | tar xf - || exit 1
    cd pkg-config-$PKG_CONFIG_VERSION
    ./configure --with-internal-glib || exit 1
    make $MAKE_BUILD_OPTS || exit 1
    $DO_MAKE_INSTALL || exit 1
    cd ..
    touch pkg-config-$PKG_CONFIG_VERSION-done
fi

if [ ! -f glib-$GLIB_VERSION-done ] ; then
    echo "Downloading, building, and installing GLib:"
    glib_dir=`expr $GLIB_VERSION : '\([0-9][0-9]*\.[0-9][0-9]*\).*'`
    GLIB_MAJOR_VERSION="`expr $GLIB_VERSION : '\([0-9][0-9]*\).*'`"
    GLIB_MINOR_VERSION="`expr $GLIB_VERSION : '[0-9][0-9]*\.\([0-9][0-9]*\).*'`"
    GLIB_DOTDOT_VERSION="`expr $GLIB_VERSION : '[0-9][0-9]*\.[0-9][0-9]*\.\([0-9][0-9]*\).*'`"
    if [[ $GLIB_MAJOR_VERSION -gt 2 ||
          $GLIB_MINOR_VERSION -gt 28 ||
          ($GLIB_MINOR_VERSION -eq 28 && $GLIB_DOTDOT_VERSION -ge 8) ]]
    then
        #
        # Starting with GLib 2.28.8, xz-compressed tarballs are available.
        #
        [ -f glib-$GLIB_VERSION.tar.xz ] || curl -L -O http://ftp.gnome.org/pub/gnome/sources/glib/$glib_dir/glib-$GLIB_VERSION.tar.xz || exit 1
        xzcat glib-$GLIB_VERSION.tar.xz | tar xf - || exit 1
    else
        [ -f glib-$GLIB_VERSION.tar.bz2 ] || curl -L -O http://ftp.gnome.org/pub/gnome/sources/glib/$glib_dir/glib-$GLIB_VERSION.tar.bz2 || exit 1
        bzcat glib-$GLIB_VERSION.tar.bz2 | tar xf - || exit 1
    fi
    cd glib-$GLIB_VERSION
    #
    # OS X ships with libffi, but doesn't provide its pkg-config file;
    # explicitly specify LIBFFI_CFLAGS and LIBFFI_LIBS, so the configure
    # script doesn't try to use pkg-config to get the appropriate
    # C flags and loader flags.
    #
    # And, what's worse, at least with the version of Xcode that comes
    # with Leopard, /usr/include/ffi/fficonfig.h doesn't define MACOSX,
    # which causes the build of GLib to fail.  If we don't find
    # "#define.*MACOSX" in /usr/include/ffi/fficonfig.h, explictly
    # define it.
    #
    # While we're at it, suppress -Wformat-nonliteral to avoid a case
    # where clang's stricter rules on when not to complain about
    # non-literal format arguments cause it to complain about code
    # that's safe but it wasn't told that.  See my comment #25 in
    # GNOME bug 691608:
    #
    #	https://bugzilla.gnome.org/show_bug.cgi?id=691608#c25
    #
    # First, determine where the system include files are.  (It's not
    # necessarily /usr/include.)  There's a bit of a greasy hack here;
    # pre-5.x versions of the developer tools don't support the
    # --show-sdk-path option, and will produce no output, so includedir
    # will be set to /usr/include (in those older versions of the
    # developer tools, there is a /usr/include directory).
    #
    includedir=`xcrun --show-sdk-path 2>/dev/null`/usr/include
    if grep -qs '#define.*MACOSX' $includedir/ffi/fficonfig.h
    then
        # It's defined, nothing to do
        LIBFFI_CFLAGS="-I $includedir/ffi" LIBFFI_LIBS="-lffi" CFLAGS="$CFLAGS -Wno-format-nonliteral $VERSION_MIN_FLAGS $SDKFLAGS" LDFLAGS="$LDFLAGS $VERSION_MIN_FLAGS $SDKFLAGS" ./configure || exit 1
    else
        LIBFFI_CFLAGS="-I $includedir/ffi" LIBFFI_LIBS="-lffi" CFLAGS="$CFLAGS -DMACOSX -Wno-format-nonliteral $VERSION_MIN_FLAGS $SDKFLAGS" LDFLAGS="$LDFLAGS $VERSION_MIN_FLAGS $SDKFLAGS" ./configure || exit 1
    fi

<<<<<<< HEAD
if [ ! -f pkg-config-$PKG_CONFIG_VERSION-done ] ; then
    echo "Downloading, building, and installing pkg-config:"
    [ -f pkg-config-$PKG_CONFIG_VERSION.tar.gz ] || curl -O http://pkgconfig.freedesktop.org/releases/pkg-config-$PKG_CONFIG_VERSION.tar.gz || exit 1
    gzcat pkg-config-$PKG_CONFIG_VERSION.tar.gz | tar xf - || exit 1
    cd pkg-config-$PKG_CONFIG_VERSION
    # Avoid another pkgconfig call, because we don't have pkg-config
    # yet
    GLIB_CFLAGS="-I/usr/local/include/glib-2.0 -I/usr/local/lib/glib-2.0/include" GLIB_LIBS="-L/usr/local/lib -lglib-2.0 -lintl" CFLAGS="$CFLAGS $VERSION_MIN_FLAGS $SDKFLAGS" LDFLAGS="$LDFLAGS $VERSION_MIN_FLAGS $SDKFLAGS" ./configure || exit 1
=======
    #
    # Apply the fix to GNOME bug 529806:
    #
    #    https://bugzilla.gnome.org/show_bug.cgi?id=529806
    #
    # if we have a version of GLib prior to 2.30.
    #
    if [[ $GLIB_MAJOR_VERSION -eq 2 && $GLIB_MINOR_VERSION -le 30 ]]
    then
        patch -p0 <../../macosx-support-lib-patches/glib-gconvert.c.patch || exit 1
    fi
>>>>>>> ff15b893
    make $MAKE_BUILD_OPTS || exit 1
    $DO_MAKE_INSTALL || exit 1
    cd ..
    touch glib-$GLIB_VERSION-done
fi

#
# Now we have reached a point where we can build everything but
# the GUI (Wireshark).
#
# GTK+ 3 requires a newer Cairo build than the one that comes with
# 10.6, so we build Cairo if we are using GTK+ 3.
#
# In 10.6 and 10.7, it's an X11 library; if we build with "native" GTK+
# rather than X11 GTK+, we might have to build and install Cairo.
# In 10.8 and later, there is no X11, but it's included in Xquartz;
# again, if we build with "native" GTK+, we'd have to build and install
# it.
#
if [[ -n "$GTK3" || "$cairo_not_in_the_os" = yes ]]; then
    #
    # Requirements for Cairo first
    #
    # The libpng that comes with the X11 for leopard has a bogus
    # pkg-config file that lies about where the header files are,
    # which causes other packages not to be able to find its
    # headers.
    #
<<<<<<< HEAD
    if [ ! -f libpng-$PNG_VERSION-done ] ; then
        echo "Downloading, building, and installing libpng:"
        #
        # The FTP site puts libpng x.y.* into a libpngxy directory.
        #
        subdir=`echo $PNG_VERSION | sed 's/\([1-9][0-9]*\)\.\([1-9][0-9]*\).*/libpng\1\2'/`
        [ -f libpng-$PNG_VERSION.tar.xz ] || curl -O ftp://ftp.simplesystems.org/pub/libpng/png/src/$subdir/libpng-$PNG_VERSION.tar.xz
        xzcat libpng-$PNG_VERSION.tar.xz | tar xf - || exit 1
        cd libpng-$PNG_VERSION
        CFLAGS="$CFLAGS $VERSION_MIN_FLAGS $SDKFLAGS" LDFLAGS="$LDFLAGS $VERSION_MIN_FLAGS $SDKFLAGS" ./configure || exit 1
        make $MAKE_BUILD_OPTS || exit 1
        $DO_MAKE_INSTALL || exit 1
        cd ..
        touch libpng-$PNG_VERSION-done
      fi
=======
#    if [ ! -f libpng-$PNG_VERSION-done ] ; then
#        echo "Downloading, building, and installing libpng:"
#        #
#        # The FTP site puts libpng x.y.* into a libpngxy directory.
#        #
#        subdir=`echo $PNG_VERSION | sed 's/\([1-9][0-9]*\)\.\([1-9][0-9]*\).*/libpng\1\2'/`
#        [ -f libpng-$PNG_VERSION.tar.xz ] || curl -O ftp://ftp.simplesystems.org/pub/libpng/png/src/$subdir/libpng-$PNG_VERSION.tar.xz
#        xzcat libpng-$PNG_VERSION.tar.xz | tar xf - || exit 1
#        cd libpng-$PNG_VERSION
#        CFLAGS="$CFLAGS $VERSION_MIN_FLAGS $SDKFLAGS" LDFLAGS="$LDFLAGS $VERSION_MIN_FLAGS $SDKFLAGS" ./configure || exit 1
#        make $MAKE_BUILD_OPTS || exit 1
#        $DO_MAKE_INSTALL || exit 1
#        cd ..
#        touch libpng-$PNG_VERSION-done
#    fi
>>>>>>> ff15b893

    #
    # The libpixman that comes with the X11 for Leopard is too old
    # to support Cairo's image surface backend feature (which requires
    # pixman-1 >= 0.22.0).
    #
<<<<<<< HEAD
    if [ ! -f pixman-$PIXMAN_VERSION-done ] ; then
        echo "Downloading, building, and installing pixman:"
        [ -f pixman-$PIXMAN_VERSION.tar.gz ] || curl -O http://www.cairographics.org/releases/pixman-$PIXMAN_VERSION.tar.gz
        gzcat pixman-$PIXMAN_VERSION.tar.gz | tar xf - || exit 1
        cd pixman-$PIXMAN_VERSION
        CFLAGS="$CFLAGS $VERSION_MIN_FLAGS $SDKFLAGS" LDFLAGS="$LDFLAGS $VERSION_MIN_FLAGS $SDKFLAGS" ./configure || exit 1
        make $MAKE_BUILD_OPTS || exit 1
        $DO_MAKE_INSTALL || exit 1
        cd ..
        touch pixman-$PIXMAN_VERSION-done
    fi
=======
#    if [ ! -f pixman-$PIXMAN_VERSION-done ] ; then
#        echo "Downloading, building, and installing pixman:"
#        [ -f pixman-$PIXMAN_VERSION.tar.gz ] || curl -O http://www.cairographics.org/releases/pixman-$PIXMAN_VERSION.tar.gz
#        gzcat pixman-$PIXMAN_VERSION.tar.gz | tar xf - || exit 1
#        cd pixman-$PIXMAN_VERSION
#        CFLAGS="$CFLAGS $VERSION_MIN_FLAGS $SDKFLAGS" LDFLAGS="$LDFLAGS $VERSION_MIN_FLAGS $SDKFLAGS" ./configure || exit 1
#        make $MAKE_BUILD_OPTS || exit 1
#        $DO_MAKE_INSTALL || exit 1
#        cd ..
#        touch pixman-$PIXMAN_VERSION-done
#    fi
>>>>>>> ff15b893

    #
    # And now Cairo itself.
    #
    if [ ! -f cairo-$CAIRO_VERSION-done ] ; then
        echo "Downloading, building, and installing Cairo:"
        CAIRO_MAJOR_VERSION="`expr $CAIRO_VERSION : '\([0-9][0-9]*\).*'`"
        CAIRO_MINOR_VERSION="`expr $CAIRO_VERSION : '[0-9][0-9]*\.\([0-9][0-9]*\).*'`"
        CAIRO_DOTDOT_VERSION="`expr $CAIRO_VERSION : '[0-9][0-9]*\.[0-9][0-9]*\.\([0-9][0-9]*\).*'`"
        if [[ $CAIRO_MAJOR_VERSION -gt 1 ||
              $CAIRO_MINOR_VERSION -gt 12 ||
              ($CAIRO_MINOR_VERSION -eq 12 && $CAIRO_DOTDOT_VERSION -ge 2) ]]
        then
            #
            # Starting with Cairo 1.12.2, the tarballs are compressed with
            # xz rather than gzip.
            #
            [ -f cairo-$CAIRO_VERSION.tar.xz ] || curl -O http://cairographics.org/releases/cairo-$CAIRO_VERSION.tar.xz || exit 1
            xzcat cairo-$CAIRO_VERSION.tar.xz | tar xf - || exit 1
        else
            [ -f cairo-$CAIRO_VERSION.tar.gz ] || curl -O http://cairographics.org/releases/cairo-$CAIRO_VERSION.tar.gz || exit 1
            gzcat cairo-$CAIRO_VERSION.tar.gz | tar xf - || exit 1
        fi
        cd cairo-$CAIRO_VERSION
        # CFLAGS="$CFLAGS $VERSION_MIN_FLAGS $SDKFLAGS" LDFLAGS="$LDFLAGS $VERSION_MIN_FLAGS $SDKFLAGS" ./configure --enable-quartz=no || exit 1
        # Maybe follow http://cairographics.org/end_to_end_build_for_mac_os_x/
        CFLAGS="$CFLAGS $VERSION_MIN_FLAGS $SDKFLAGS" LDFLAGS="$LDFLAGS $VERSION_MIN_FLAGS $SDKFLAGS" ./configure --enable-quartz=yes || exit 1
        #
        # We must avoid the version of libpng that comes with X11; the
        # only way I've found to force that is to forcibly set INCLUDES
        # when we do the build, so that this comes before CAIRO_CFLAGS,
        # which has -I/usr/X11/include added to it before anything
        # connected to libpng is.
        #
        INCLUDES="-I/usr/local/include/libpng15" make $MAKE_BUILD_OPTS || exit 1
        $DO_MAKE_INSTALL || exit 1
        cd ..
        touch cairo-$CAIRO_VERSION-done
    fi
fi

if [ ! -f atk-$ATK_VERSION-done ] ; then
    echo "Downloading, building, and installing ATK:"
    atk_dir=`expr $ATK_VERSION : '\([0-9][0-9]*\.[0-9][0-9]*\).*'`
    ATK_MAJOR_VERSION="`expr $ATK_VERSION : '\([0-9][0-9]*\).*'`"
    ATK_MINOR_VERSION="`expr $ATK_VERSION : '[0-9][0-9]*\.\([0-9][0-9]*\).*'`"
    ATK_DOTDOT_VERSION="`expr $ATK_VERSION : '[0-9][0-9]*\.[0-9][0-9]*\.\([0-9][0-9]*\).*'`"
    if [[ $ATK_MAJOR_VERSION -gt 2 ||
          ($ATK_MAJOR_VERSION -eq 2 && $ATK_MINOR_VERSION -gt 0) ||
          ($ATK_MANOR_VERSION -eq 2 && $ATK_MINOR_VERSION -eq 0 && $ATK_DOTDOT_VERSION -ge 1) ]]
    then
        #
        # Starting with ATK 2.0.1, xz-compressed tarballs are available.
        #
        [ -f atk-$ATK_VERSION.tar.xz ] || curl -O http://ftp.gnome.org/pub/gnome/sources/atk/$atk_dir/atk-$ATK_VERSION.tar.xz || exit 1
        xzcat atk-$ATK_VERSION.tar.xz | tar xf - || exit 1
    else
        [ -f atk-$ATK_VERSION.tar.bz2 ] || curl -O http://ftp.gnome.org/pub/gnome/sources/atk/$atk_dir/atk-$ATK_VERSION.tar.bz2 || exit 1
        bzcat atk-$ATK_VERSION.tar.bz2 | tar xf - || exit 1
    fi
    cd atk-$ATK_VERSION
    CFLAGS="$CFLAGS $VERSION_MIN_FLAGS $SDKFLAGS" LDFLAGS="$LDFLAGS $VERSION_MIN_FLAGS $SDKFLAGS" ./configure || exit 1
    make $MAKE_BUILD_OPTS || exit 1
    $DO_MAKE_INSTALL || exit 1
    cd ..
    touch atk-$ATK_VERSION-done
fi

if [ ! -f pango-$PANGO_VERSION-done ] ; then
    echo "Downloading, building, and installing Pango:"
    pango_dir=`expr $PANGO_VERSION : '\([0-9][0-9]*\.[0-9][0-9]*\).*'`
    PANGO_MAJOR_VERSION="`expr $PANGO_VERSION : '\([0-9][0-9]*\).*'`"
    PANGO_MINOR_VERSION="`expr $PANGO_VERSION : '[0-9][0-9]*\.\([0-9][0-9]*\).*'`"
    if [[ $PANGO_MAJOR_VERSION -gt 1 ||
          $PANGO_MINOR_VERSION -ge 29 ]]
    then
        #
        # Starting with Pango 1.29, the tarballs are compressed with
        # xz rather than bzip2.
        #
        [ -f pango-$PANGO_VERSION.tar.xz ] || curl -L -O http://ftp.gnome.org/pub/gnome/sources/pango/$pango_dir/pango-$PANGO_VERSION.tar.xz || exit 1
        xzcat pango-$PANGO_VERSION.tar.xz | tar xf - || exit 1
    else
        [ -f pango-$PANGO_VERSION.tar.bz2 ] || curl -L -O http://ftp.gnome.org/pub/gnome/sources/pango/$pango_dir/pango-$PANGO_VERSION.tar.bz2 || exit 1
<<<<<<< HEAD
        gzcat pango-$PANGO_VERSION.tar.bz2 | tar xf - || exit 1
=======
        bzcat pango-$PANGO_VERSION.tar.bz2 | tar xf - || exit 1
>>>>>>> ff15b893
    fi
    cd pango-$PANGO_VERSION
    CFLAGS="$CFLAGS $VERSION_MIN_FLAGS $SDKFLAGS" LDFLAGS="$LDFLAGS $VERSION_MIN_FLAGS $SDKFLAGS" ./configure || exit 1
    make $MAKE_BUILD_OPTS || exit 1
    $DO_MAKE_INSTALL || exit 1
    cd ..
    touch pango-$PANGO_VERSION-done
fi

if [ "$GDK_PIXBUF_VERSION" -a ! -f gdk-pixbuf-$GDK_PIXBUF_VERSION-done ] ; then
    echo "Downloading, building, and installing gdk-pixbuf:"
    gdk_pixbuf_dir=`expr $GDK_PIXBUF_VERSION : '\([0-9][0-9]*\.[0-9][0-9]*\).*'`
    [ -f gdk-pixbuf-$GDK_PIXBUF_VERSION.tar.xz ] || curl -L -O http://ftp.gnome.org/pub/gnome/sources/gdk-pixbuf/$gdk_pixbuf_dir/gdk-pixbuf-$GDK_PIXBUF_VERSION.tar.xz || exit 1
    xzcat gdk-pixbuf-$GDK_PIXBUF_VERSION.tar.xz | tar xf - || exit 1
    cd gdk-pixbuf-$GDK_PIXBUF_VERSION
    CFLAGS="$CFLAGS $VERSION_MIN_FLAGS $SDKFLAGS" LDFLAGS="$LDFLAGS $VERSION_MIN_FLAGS $SDKFLAGS" ./configure --without-libtiff --without-libjpeg || exit 1
    make $MAKE_BUILD_OPTS || exit 1
    $DO_MAKE_INSTALL || exit 1
    cd ..
    touch gdk-pixbuf-$GDK_PIXBUF_VERSION-done
fi

if [ ! -f gtk+-$GTK_VERSION-done ] ; then
    echo "Downloading, building, and installing GTK+:"
    gtk_dir=`expr $GTK_VERSION : '\([0-9][0-9]*\.[0-9][0-9]*\).*'`
    GTK_MAJOR_VERSION="`expr $GTK_VERSION : '\([0-9][0-9]*\).*'`"
    GTK_MINOR_VERSION="`expr $GTK_VERSION : '[0-9][0-9]*\.\([0-9][0-9]*\).*'`"
    GTK_DOTDOT_VERSION="`expr $GTK_VERSION : '[0-9][0-9]*\.[0-9][0-9]*\.\([0-9][0-9]*\).*'`"
    if [[ $GTK_MAJOR_VERSION -gt 2 ||
          $GTK_MINOR_VERSION -gt 24 ||
         ($GTK_MINOR_VERSION -eq 24 && $GTK_DOTDOT_VERSION -ge 5) ]]
    then
        #
        # Starting with GTK+ 2.24.5, the tarballs are compressed with
        # xz rather than gzip, in addition to bzip2; use xz, as we've
        # built and installed it, and as xz compresses better than
        # bzip2 so the tarballs take less time to download.
        #
        [ -f gtk+-$GTK_VERSION.tar.xz ] || curl -L -O http://ftp.gnome.org/pub/gnome/sources/gtk+/$gtk_dir/gtk+-$GTK_VERSION.tar.xz || exit 1
        xzcat gtk+-$GTK_VERSION.tar.xz | tar xf - || exit 1
    else
        [ -f gtk+-$GTK_VERSION.tar.bz2 ] || curl -L -O http://ftp.gnome.org/pub/gnome/sources/gtk+/$gtk_dir/gtk+-$GTK_VERSION.tar.bz2 || exit 1
<<<<<<< HEAD
        gzcat gtk+-$GTK_VERSION.tar.bz2 | tar xf - || exit 1
=======
        bzcat gtk+-$GTK_VERSION.tar.bz2 | tar xf - || exit 1
>>>>>>> ff15b893
    fi
    cd gtk+-$GTK_VERSION
    if [ $DARWIN_MAJOR_VERSION -ge "12" ]
    then
        #
        # GTK+ 2.24.10, at least, doesn't build on Mountain Lion with the
        # CUPS printing backend - either the CUPS API changed incompatibly
        # or the backend was depending on non-API implementation details.
        #
        # Configure it out, on Mountain Lion and later, for now.
        # (12 is the Darwin major version number in Mountain Lion.)
        #
<<<<<<< HEAD
        CFLAGS="$CFLAGS $VERSION_MIN_FLAGS $SDKFLAGS" LDFLAGS="$LDFLAGS $VERSION_MIN_FLAGS $SDKFLAGS" ./configure --disable-cups || exit 1
    else
        CFLAGS="$CFLAGS $VERSION_MIN_FLAGS $SDKFLAGS" LDFLAGS="$LDFLAGS $VERSION_MIN_FLAGS $SDKFLAGS" ./configure || exit 1
=======
        # Also, configure out libtiff and libjpeg; configure scripts
        # just ignore unknown --enable/--disable and --with/--without
        # options (at least they've always do so up to now).
        #
        CFLAGS="$CFLAGS $VERSION_MIN_FLAGS $SDKFLAGS" LDFLAGS="$LDFLAGS $VERSION_MIN_FLAGS $SDKFLAGS" ./configure --disable-cups--without-libtiff --without-libjpeg || exit 1
    else
        CFLAGS="$CFLAGS $VERSION_MIN_FLAGS $SDKFLAGS" LDFLAGS="$LDFLAGS $VERSION_MIN_FLAGS $SDKFLAGS" ./configure --without-libtiff --without-libjpeg || exit 1
>>>>>>> ff15b893
    fi
    make $MAKE_BUILD_OPTS || exit 1
    $DO_MAKE_INSTALL || exit 1
    cd ..
    touch gtk+-$GTK_VERSION-done
fi

#
# Now we have reached a point where we can build everything including
# the GUI (Wireshark), but not with any optional features such as
# SNMP OID resolution, some forms of decryption, Lua scripting, playback
# of audio, or GeoIP mapping of IP addresses.
#
# We now conditionally download optional libraries to support them;
# the default is to download them all.
#

if [ "$LIBSMI_VERSION" -a ! -f libsmi-$LIBSMI_VERSION-done ] ; then
    echo "Downloading, building, and installing libsmi:"
    [ -f libsmi-$LIBSMI_VERSION.tar.gz ] || curl -L -O ftp://ftp.ibr.cs.tu-bs.de/pub/local/libsmi/libsmi-$LIBSMI_VERSION.tar.gz || exit 1
    gzcat libsmi-$LIBSMI_VERSION.tar.gz | tar xf - || exit 1
    cd libsmi-$LIBSMI_VERSION
    CFLAGS="$CFLAGS $VERSION_MIN_FLAGS $SDKFLAGS" LDFLAGS="$LDFLAGS $VERSION_MIN_FLAGS $SDKFLAGS" ./configure || exit 1
    make $MAKE_BUILD_OPTS || exit 1
    $DO_MAKE_INSTALL || exit 1
    cd ..
    touch libsmi-$LIBSMI_VERSION-done
fi

if [ "$LIBGPG_ERROR_VERSION" -a ! -f libgpg-error-$LIBGPG_ERROR_VERSION-done ] ; then
    echo "Downloading, building, and installing libgpg-error:"
    [ -f libgpg-error-$LIBGPG_ERROR_VERSION.tar.bz2 ] || curl -L -O ftp://ftp.gnupg.org/gcrypt/libgpg-error/libgpg-error-$LIBGPG_ERROR_VERSION.tar.bz2 || exit 1
    bzcat libgpg-error-$LIBGPG_ERROR_VERSION.tar.bz2 | tar xf - || exit 1
    cd libgpg-error-$LIBGPG_ERROR_VERSION
    CFLAGS="$CFLAGS $VERSION_MIN_FLAGS $SDKFLAGS" LDFLAGS="$LDFLAGS $VERSION_MIN_FLAGS $SDKFLAGS" ./configure || exit 1
    make $MAKE_BUILD_OPTS || exit 1
    $DO_MAKE_INSTALL || exit 1
    cd ..
    touch libgpg-error-$LIBGPG_ERROR_VERSION-done
fi

if [ "$LIBGCRYPT_VERSION" -a ! -f libgcrypt-$LIBGCRYPT_VERSION-done ] ; then
    #
    # libgpg-error is required for libgcrypt.
    #
    if [ -z $LIBGPG_ERROR_VERSION ]
    then
        echo "libgcrypt requires libgpg-error, but you didn't install libgpg-error." 1>&2
        exit 1
    fi

    echo "Downloading, building, and installing libgcrypt:"
    [ -f libgcrypt-$LIBGCRYPT_VERSION.tar.gz ] || curl -L -O ftp://ftp.gnupg.org/gcrypt/libgcrypt/libgcrypt-$LIBGCRYPT_VERSION.tar.gz || exit 1
    gzcat libgcrypt-$LIBGCRYPT_VERSION.tar.gz | tar xf - || exit 1
    cd libgcrypt-$LIBGCRYPT_VERSION
    #
    # The assembler language code is not compatible with the OS X
    # x86 assembler (or is it an x86-64 vs. x86-32 issue?).
    #
    # libgcrypt expects gnu89, not c99/gnu99, semantics for
    # "inline".  See, for example:
    #
    #    http://lists.freebsd.org/pipermail/freebsd-ports-bugs/2010-October/198809.html
    #
    CFLAGS="$CFLAGS -std=gnu89 $VERSION_MIN_FLAGS $SDKFLAGS" LDFLAGS="$LDFLAGS $VERSION_MIN_FLAGS $SDKFLAGS" ./configure --disable-asm || exit 1
    make $MAKE_BUILD_OPTS || exit 1
    $DO_MAKE_INSTALL || exit 1
    cd ..
    touch libgcrypt-$LIBGCRYPT_VERSION-done
fi

if [ "$GNUTLS_VERSION" -a ! -f gnutls-$GNUTLS_VERSION-done ] ; then
    #
    # GnuTLS requires libgcrypt (or nettle, in newer versions).
    #
    if [ -z $LIBGCRYPT_VERSION ]
    then
        echo "GnuTLS requires libgcrypt, but you didn't install libgcrypt" 1>&2
        exit 1
    fi

    echo "Downloading, building, and installing GnuTLS:"
    [ -f gnutls-$GNUTLS_VERSION.tar.bz2 ] || curl -L -O http://ftp.gnu.org/gnu/gnutls/gnutls-$GNUTLS_VERSION.tar.bz2 || exit 1
    bzcat gnutls-$GNUTLS_VERSION.tar.bz2 | tar xf - || exit 1
    cd gnutls-$GNUTLS_VERSION
    #
    # Use libgcrypt, not nettle.
    # XXX - is there some reason to prefer nettle?  Or does
    # Wireshark directly use libgcrypt routines?
    #
    CFLAGS="$CFLAGS $VERSION_MIN_FLAGS $SDKFLAGS" LDFLAGS="$LDFLAGS $VERSION_MIN_FLAGS $SDKFLAGS" ./configure --with-libgcrypt --without-p11-kit || exit 1
    make $MAKE_BUILD_OPTS || exit 1
    #
    # The pkgconfig file for GnuTLS says "requires zlib", but OS X,
    # while it supplies zlib, doesn't supply a pkgconfig file for
    # it.
    #
    # Patch the GnuTLS pkgconfig file not to require zlib.
    # (If the capabilities of GnuTLS that Wireshark uses don't
    # depend on building GnuTLS with zlib, an alternative would be
    # to configure it not to use zlib.)
    #
    patch -p0 lib/gnutls.pc.in <../../macosx-support-lib-patches/gnutls-pkgconfig.patch || exit 1
    $DO_MAKE_INSTALL || exit 1
    cd ..
    touch gnutls-$GNUTLS_VERSION-done
fi

if [ "$LUA_VERSION" -a ! -f lua-$LUA_VERSION-done ] ; then
    echo "Downloading, building, and installing Lua:"
    [ -f lua-$LUA_VERSION.tar.gz ] || curl -L -O http://www.lua.org/ftp/lua-$LUA_VERSION.tar.gz || exit 1
    gzcat lua-$LUA_VERSION.tar.gz | tar xf - || exit 1
    cd lua-$LUA_VERSION
    make $MAKE_BUILD_OPTS macosx || exit 1
    $DO_MAKE_INSTALL || exit 1
    cd ..
    touch lua-$LUA_VERSION-done
fi

if [ "$PORTAUDIO_VERSION" -a ! -f portaudio-done ] ; then
    echo "Downloading, building, and installing PortAudio:"
    [ -f $PORTAUDIO_VERSION.tgz ] || curl -L -O http://www.portaudio.com/archives/$PORTAUDIO_VERSION.tgz || exit 1
    gzcat $PORTAUDIO_VERSION.tgz | tar xf - || exit 1
    cd portaudio
    #
    # Un-comment an include that's required on Lion.
    #
    patch -p0 include/pa_mac_core.h <../../macosx-support-lib-patches/portaudio-pa_mac_core.h.patch
    #
    # Fix a bug that showed up with clang (but is a bug with any
    # compiler).
    #
    patch -p0 src/hostapi/coreaudio/pa_mac_core.c <../../macosx-support-lib-patches/portaudio-pa_mac_core.c.patch
    #
    # Disable fat builds - the configure script doesn't work right
    # with Xcode 4 if you leave them enabled, and we don't build
    # any other libraries fat (GLib, for example, would be very
    # hard to build fat), so there's no advantage to having PortAudio
    # built fat.
    #
    # Set the minimum OS X version to 10.4, to suppress some
    # deprecation warnings.  (Good luck trying to make any of
    # this build on an OS+Xcode with a pre-10.4 SDK; we don't
    # worry about the user requesting that.)
    #
    CFLAGS="$CFLAGS -mmacosx-version-min=10.4 $SDKFLAGS" LDFLAGS="$LDFLAGS $VERSION_MIN_FLAGS $SDKFLAGS" ./configure --disable-mac-universal || exit 1
    make $MAKE_BUILD_OPTS || exit 1
    $DO_MAKE_INSTALL || exit 1
    cd ..
    touch portaudio-done
fi

if [ "$GEOIP_VERSION" -a ! -f geoip-$GEOIP_VERSION-done ]
then
    echo "Downloading, building, and installing GeoIP API:"
    [ -f GeoIP-$GEOIP_VERSION.tar.gz ] || curl -L -O http://geolite.maxmind.com/download/geoip/api/c/GeoIP-$GEOIP_VERSION.tar.gz || exit 1
    gzcat GeoIP-$GEOIP_VERSION.tar.gz | tar xf - || exit 1
    cd GeoIP-$GEOIP_VERSION
    CFLAGS="$CFLAGS $VERSION_MIN_FLAGS $SDKFLAGS" LDFLAGS="$LDFLAGS $VERSION_MIN_FLAGS $SDKFLAGS" ./configure || exit 1
    #
    # Grr.  Their man pages "helpfully" have an ISO 8859-1
    # copyright symbol in the copyright notice, but OS X's
    # default character encoding is UTF-8.  sed on Mountain
    # Lion barfs at the "illegal character sequence" represented
    # by an ISO 8859-1 copyright symbol, as it's not a valid
    # UTF-8 sequence.
    #
    # iconv the relevant man pages into UTF-8.
    #
    for i in geoipupdate.1.in geoiplookup6.1.in geoiplookup.1.in
    do
        iconv -f iso8859-1 -t utf-8 man/"$i" >man/"$i".tmp &&
            mv man/"$i".tmp man/"$i"
    done
    make $MAKE_BUILD_OPTS || exit 1
    $DO_MAKE_INSTALL || exit 1
    cd ..
    touch geoip-$GEOIP_VERSION-done
fi

echo ""

echo "You are now prepared to build Wireshark. To do so do:"
echo "export PKG_CONFIG_PATH=/usr/local/lib/pkgconfig:/usr/X11/lib/pkgconfig"
echo ""
if [ -n "$CMAKE" ]; then
    echo "mkdir build; cd build"
    echo "cmake .."
    echo
    echo "or"
    echo
fi
echo "./autogen.sh"
echo "mkdir build; cd build"
echo "../configure"
echo ""
echo "make $MAKE_BUILD_OPTS"
echo "make install"

echo ""

echo "Make sure you are allowed capture access to the network devices"
echo "See: http://wiki.wireshark.org/CaptureSetup/CapturePrivileges"

echo ""

exit 0<|MERGE_RESOLUTION|>--- conflicted
+++ resolved
@@ -14,7 +14,6 @@
 # Versions to download and install.
 #
 # The following libraries and tools are required.
-<<<<<<< HEAD
 #
 GETTEXT_VERSION=0.18.2
 GLIB_VERSION=2.36.0
@@ -87,20 +86,21 @@
 
         #
         # Uninstall items in the reverse order from the order in which they're
-        # installed.  Only uninstall if we're configured to install them and
-        # if the download/build/install process completed.
+        # installed.  Only uninstall if the download/build/install process
+        # completed; uninstall the version that appears in the name of
+        # the -done file.
         #
         # We also do a "make distclean", so that we don't have leftovers from
         # old configurations.
         #
-        if [ "$GEOIP_VERSION" -a -f geoip-$GEOIP_VERSION-done ]
-        then
+        installed_geoip_version=`ls geoip-*-done 2>/dev/null | sed 's/geoip-\(.*\)-done/\1/'`
+        if [ ! -z "$installed_geoip_version" ] ; then
             echo "Uninstalling GeoIP API:"
-            cd GeoIP-$GEOIP_VERSION
-            $DO_MAKE_UNINSTALL || exit 1
-            make distclean || exit 1
-            cd ..
-            rm geoip-$GEOIP_VERSION-done
+            cd GeoIP-$installed_geoip_version
+            $DO_MAKE_UNINSTALL || exit 1
+            make distclean || exit 1
+            cd ..
+            rm geoip-$installed_geoip_version-done
         fi
 
         if [ "$PORTAUDIO_VERSION" -a -f portaudio-done ] ; then
@@ -112,7 +112,8 @@
             rm portaudio-done
         fi
 
-        if [ "$LUA_VERSION" -a -f lua-$LUA_VERSION-done ] ; then
+        installed_lua_version=`ls lua-*-done 2>/dev/null | sed 's/lua-\(.*\)-done/\1/'`
+        if [ ! -z "$installed_lua_version" ] ; then
             echo "Uninstalling Lua:"
             #
             # Lua has no "make uninstall", so just remove stuff manually.
@@ -122,184 +123,203 @@
             (cd /usr/local/bin; $DO_RM -f lua luac)
             (cd /usr/local/include; $DO_RM -f lua.h luaconf.h lualib.h lauxlib.h lua.hpp)
             (cd /usr/local/lib; $DO_RM -f liblua.a)
-            (cd /usr/local/man; $DO_RM -f lua.1 luac.1)
-            cd lua-$LUA_VERSION
+            (cd /usr/local/man/man1; $DO_RM -f lua.1 luac.1)
+            cd lua-$installed_lua_version
             make clean || exit 1
             cd ..
-            rm lua-$LUA_VERSION-done
-        fi
-
-        if [ "$GNUTLS_VERSION" -a -f gnutls-$GNUTLS_VERSION-done ] ; then
+            rm lua-$installed_lua_version-done
+        fi
+
+        installed_gnutls_version=`ls gnutls-*-done 2>/dev/null | sed 's/gnutls-\(.*\)-done/\1/'`
+        if [ ! -z "$installed_gnutls_version" ] ; then
             echo "Uninstalling GnuTLS:"
-            cd gnutls-$GNUTLS_VERSION
-            $DO_MAKE_UNINSTALL || exit 1
-            make distclean || exit 1
-            cd ..
-            rm gnutls-$GNUTLS_VERSION-done
-        fi
-
-        if [ "$LIBGCRYPT_VERSION" -a -f libgcrypt-$LIBGCRYPT_VERSION-done ] ; then
+            cd gnutls-$installed_gnutls_version
+            $DO_MAKE_UNINSTALL || exit 1
+            make distclean || exit 1
+            cd ..
+            rm gnutls-$installed_gnutls_version-done
+        fi
+
+        installed_libgcrypt_version=`ls libgcrypt-*-done 2>/dev/null | sed 's/libgcrypt-\(.*\)-done/\1/'`
+        if [ ! -z "$installed_libgcrypt_version" ] ; then
             echo "Uninstalling libgcrypt:"
-            cd libgcrypt-$LIBGCRYPT_VERSION
-            $DO_MAKE_UNINSTALL || exit 1
-            make distclean || exit 1
-            cd ..
-            rm libgcrypt-$LIBGCRYPT_VERSION-done
-        fi
-
-        if [ "$LIBGPG_ERROR_VERSION" -a -f libgpg-error-$LIBGPG_ERROR_VERSION-done ] ; then
+            cd libgcrypt-$installed_libgcrypt_version
+            $DO_MAKE_UNINSTALL || exit 1
+            make distclean || exit 1
+            cd ..
+            rm libgcrypt-$installed_libgcrypt_version-done
+        fi
+
+        installed_libgpg_error_version=`ls libgpg-error-*-done 2>/dev/null | sed 's/libgpg-error-\(.*\)-done/\1/'`
+        if [ ! -z "$installed_libgpg_error_version" ] ; then
             echo "Uninstalling libgpg-error:"
-            cd libgpg-error-$LIBGPG_ERROR_VERSION
-            $DO_MAKE_UNINSTALL || exit 1
-            make distclean || exit 1
-            cd ..
-            rm libgpg-error-$LIBGPG_ERROR_VERSION-done
-        fi
-
-        if [ "$LIBSMI_VERSION" -a -f libsmi-$LIBSMI_VERSION-done ] ; then
+            cd libgpg-error-$installed_libgpg_error_version
+            $DO_MAKE_UNINSTALL || exit 1
+            make distclean || exit 1
+            cd ..
+            rm libgpg-error-$installed_libgpg_error_version-done
+        fi
+
+        installed_libsmi_version=`ls libsmi-*-done 2>/dev/null | sed 's/libsmi-\(.*\)-done/\1/'`
+        if [ ! -z "$installed_libsmi_version" ] ; then
             echo "Uninstalling libsmi:"
-            cd libsmi-$LIBSMI_VERSION
-            $DO_MAKE_UNINSTALL || exit 1
-            make distclean || exit 1
-            cd ..
-            rm libsmi-$LIBSMI_VERSION-done
-        fi
-
-        if [ -f gtk+-$GTK_VERSION-done ] ; then
+            cd libsmi-$installed_libsmi_version
+            $DO_MAKE_UNINSTALL || exit 1
+            make distclean || exit 1
+            cd ..
+            rm libsmi-$installed_libsmi_version-done
+        fi
+
+        installed_gtk_version=`ls gtk+-*-done 2>/dev/null | sed 's/gtk+-\(.*\)-done/\1/'`
+        if [ ! -z "$installed_gtk_version" ] ; then
             echo "Uninstalling GTK+:"
-            cd gtk+-$GTK_VERSION
-            $DO_MAKE_UNINSTALL || exit 1
-            make distclean || exit 1
-            cd ..
-            rm gtk+-$GTK_VERSION-done
-        fi
-
-        if [ -f gdk-pixbuf-$GDK_PIXBUF_VERSION-done ] ; then
+            cd gtk+-$installed_gtk_version
+            $DO_MAKE_UNINSTALL || exit 1
+            make distclean || exit 1
+            cd ..
+            rm gtk+-$installed_gtk_version-done
+        fi
+
+        installed_gdk_pixbuf_version=`ls gdk-pixbuf-*-done 2>/dev/null | sed 's/gdk-pixbuf-\(.*\)-done/\1/'`
+        if [ ! -z "$installed_gdk_pixbuf_version" ] ; then
             echo "Uninstalling gdk-pixbuf:"
-            cd gdk-pixbuf-$GDK_PIXBUF_VERSION
-            $DO_MAKE_UNINSTALL || exit 1
-            make distclean || exit 1
-            cd ..
-            rm gdk-pixbuf-$GDK_PIXBUF_VERSION-done
-        fi
-
-        if [ -f pango-$PANGO_VERSION-done ] ; then
+            cd gdk-pixbuf-$installed_gdk_pixbuf_version
+            $DO_MAKE_UNINSTALL || exit 1
+            make distclean || exit 1
+            cd ..
+            rm gdk-pixbuf-$installed_gdk_pixbuf_version-done
+        fi
+
+        installed_pango_version=`ls pango-*-done 2>/dev/null | sed 's/pango-\(.*\)-done/\1/'`
+        if [ ! -z "$installed_pango_version" ] ; then
             echo "Uninstalling Pango:"
-            cd pango-$PANGO_VERSION
-            $DO_MAKE_UNINSTALL || exit 1
-            make distclean || exit 1
-            cd ..
-            rm pango-$PANGO_VERSION-done
-        fi
-
-        if [ -f atk-$ATK_VERSION-done ] ; then
+            cd pango-$installed_pango_version
+            $DO_MAKE_UNINSTALL || exit 1
+            make distclean || exit 1
+            cd ..
+            rm pango-$installed_pango_version-done
+        fi
+
+        installed_atk_version=`ls atk-*-done 2>/dev/null | sed 's/atk-\(.*\)-done/\1/'`
+        if [ ! -z "$installed_atk_version" ] ; then
             echo "Uninstalling ATK:"
-            cd atk-$ATK_VERSION
-            $DO_MAKE_UNINSTALL || exit 1
-            make distclean || exit 1
-            cd ..
-            rm atk-$ATK_VERSION-done
-        fi
-
-        if [ -f cairo-$CAIRO_VERSION-done ] ; then
+            cd atk-$installed_atk_version
+            $DO_MAKE_UNINSTALL || exit 1
+            make distclean || exit 1
+            cd ..
+            rm atk-$installed_atk_version-done
+        fi
+
+        installed_cairo_version=`ls cairo-*-done 2>/dev/null | sed 's/cairo-\(.*\)-done/\1/'`
+        if [ ! -z "$installed_cairo_version" ] ; then
             echo "Uninstalling Cairo:"
-            cd cairo-$CAIRO_VERSION
-            $DO_MAKE_INSTALL || exit 1
-            make distclean || exit 1
-            cd ..
-            rm cairo-$CAIRO_VERSION-done
-        fi
-
-        if [ -f pixman-$PIXMAN_VERSION-done ] ; then
+            cd cairo-$installed_cairo_version
+            $DO_MAKE_UNINSTALL || exit 1
+            make distclean || exit 1
+            cd ..
+            rm cairo-$installed_cairo_version-done
+        fi
+
+        installed_pixman_version=`ls pixman-*-done 2>/dev/null | sed 's/pixman-\(.*\)-done/\1/'`
+        if [ ! -z "$installed_pixman_version" ] ; then
             echo "Uninstalling pixman:"
-            cd pixman-$PIXMAN_VERSION
-            $DO_MAKE_UNINSTALL || exit 1
-            make distclean || exit 1
-            cd ..
-            rm pixman-$PIXMAN_VERSION-done
-        fi
-
-        if [ -f libpng-$PNG_VERSION-done ] ; then
+            cd pixman-$installed_pixman_version
+            $DO_MAKE_UNINSTALL || exit 1
+            make distclean || exit 1
+            cd ..
+            rm pixman-$installed_pixman_version-done
+        fi
+
+        installed_libpng_version=`ls libpng-*-done 2>/dev/null | sed 's/libpng-\(.*\)-done/\1/'`
+        if [ ! -z "$installed_libpng_version" ] ; then
             echo "Uninstalling libpng:"
-            cd libpng-$PNG_VERSION
-            $DO_MAKE_UNINSTALL || exit 1
-            make distclean || exit 1
-            cd ..
-            rm libpng-$PNG_VERSION-done
-        fi
-
-        if [ -f pkg-config-$PKG_CONFIG_VERSION-done ] ; then
+            cd libpng-$installed_libpng_version
+            $DO_MAKE_UNINSTALL || exit 1
+            make distclean || exit 1
+            cd ..
+            rm libpng-$installed_libpng_version-done
+        fi
+
+        installed_glib_version=`ls glib-*-done 2>/dev/null | sed 's/glib-\(.*\)-done/\1/'`
+        if [ ! -z "$installed_glib_version" ] ; then
+            echo "Uninstalling GLib:"
+            cd glib-$installed_glib_version
+            $DO_MAKE_UNINSTALL || exit 1
+            make distclean || exit 1
+            cd ..
+            rm glib-$installed_glib_version-done
+        fi
+
+        installed_pkg_config_version=`ls pkg-config-*-done 2>/dev/null | sed 's/pkg-config-\(.*\)-done/\1/'`
+        if [ ! -z "$installed_pkg_config_version" ] ; then
             echo "Uninstalling pkg-config:"
-            cd pkg-config-$PKG_CONFIG_VERSION
-            $DO_MAKE_UNINSTALL || exit 1
-            make distclean || exit 1
-            cd ..
-            rm pkg-config-$PKG_CONFIG_VERSION-done
-        fi
-
-        if [ -f glib-$GLIB_VERSION-done ] ; then
-            echo "Uninstalling GLib:"
-            cd glib-$GLIB_VERSION
-            $DO_MAKE_UNINSTALL || exit 1
-            make distclean || exit 1
-            cd ..
-            rm glib-$GLIB_VERSION-done
-        fi
-
-        if [ -f gettext-$GETTEXT_VERSION-done ] ; then
+            cd pkg-config-$installed_pkg_config_version
+            $DO_MAKE_UNINSTALL || exit 1
+            make distclean || exit 1
+            cd ..
+            rm pkg-config-$installed_pkg_config_version-done
+        fi
+
+        installed_gettext_version=`ls gettext-*-done 2>/dev/null | sed 's/gettext-\(.*\)-done/\1/'`
+        if [ ! -z "$installed_gettext_version" ] ; then
             echo "Uninstalling GNU gettext:"
-            cd gettext-$GETTEXT_VERSION
-            $DO_MAKE_UNINSTALL || exit 1
-            make distclean || exit 1
-            cd ..
-            rm gettext-$GETTEXT_VERSION-done
-        fi
-
-        if [ -n "$CMAKE" -a -f cmake-$CMAKE_VERSION-done ]; then
-            echo "Uninstalling CMAKE:"
-            cd cmake-$CMAKE_VERSION
-            $DO_MAKE_UNINSTALL || exit 1
-            make distclean || exit 1
-            cd ..
-            rm cmake-$CMAKE_VERSION-done
-        fi
-
-        if [ "$LIBTOOL_VERSION" -a -f libtool-$LIBTOOL_VERSION-done ] ; then
+            cd gettext-$installed_gettext_version
+            $DO_MAKE_UNINSTALL || exit 1
+            make distclean || exit 1
+            cd ..
+            rm gettext-$installed_gettext_version-done
+        fi
+
+        installed_cmake_version=`ls cmake-*-done 2>/dev/null | sed 's/cmake-\(.*\)-done/\1/'`
+        if [ ! -z "$installed_cmake_version" ]; then
+            echo "Uninstalling CMake:"
+            cd cmake-$installed_cmake_version
+            $DO_MAKE_UNINSTALL || exit 1
+            make distclean || exit 1
+            cd ..
+            rm cmake-$installed_cmake_version-done
+        fi
+
+        installed_libtool_version=`ls libtool-*-done 2>/dev/null | sed 's/libtool-\(.*\)-done/\1/'`
+        if [ ! -z "$installed_libtool_version" ] ; then
             echo "Uninstalling GNU libtool:"
-            cd libtool-$LIBTOOL_VERSION
+            cd libtool-$installed_libtool_version
             mv /usr/local/bin/glibtool /usr/local/bin/libtool
             mv /usr/local/bin/glibtoolize /usr/local/bin/libtoolize
             $DO_MAKE_UNINSTALL || exit 1
             make distclean || exit 1
             cd ..
-            rm libtool-$LIBTOOL_VERSION-done
-        fi
-
-        if [ "$AUTOMAKE_VERSION" -a -f automake-$AUTOMAKE_VERSION-done ] ; then
+            rm libtool-$installed_libtool_version-done
+        fi
+
+        installed_automake_version=`ls automake-*-done 2>/dev/null | sed 's/automake-\(.*\)-done/\1/'`
+        if [ ! -z "$installed_automake_version" ] ; then
             echo "Uninstalling GNU automake:"
-            cd automake-$AUTOMAKE_VERSION
-            $DO_MAKE_UNINSTALL || exit 1
-            make distclean || exit 1
-            cd ..
-            rm automake-$AUTOMAKE_VERSION-done
-        fi
-
-        if [ "$AUTOCONF_VERSION" -a -f autoconf-$AUTOCONF_VERSION-done ] ; then
+            cd automake-$installed_automake_version
+            $DO_MAKE_UNINSTALL || exit 1
+            make distclean || exit 1
+            cd ..
+            rm automake-$installed_automake_version-done
+        fi
+
+        installed_autoconf_version=`ls autoconf-*-done 2>/dev/null | sed 's/autoconf-\(.*\)-done/\1/'`
+        if [ ! -z "$installed_autoconf_version" ] ; then
             echo "Uninstalling GNU autoconf:"
-            cd autoconf-$AUTOCONF_VERSION
-            $DO_MAKE_UNINSTALL || exit 1
-            make distclean || exit 1
-            cd ..
-            rm autoconf-$AUTOCONF_VERSION-done
-        fi
-
-        if [ "$XZ_VERSION" -a -f xz-$XZ_VERSION-done ] ; then
+            cd autoconf-$installed_autoconf_version
+            $DO_MAKE_UNINSTALL || exit 1
+            make distclean || exit 1
+            cd ..
+            rm autoconf-$installed_autoconf_version-done
+        fi
+
+        installed_xz_version=`ls xz-*-done 2>/dev/null | sed 's/xz-\(.*\)-done/\1/'`
+        if [ ! -z "$installed_xz_version" ] ; then
             echo "Uninstalling xz:"
-            cd xz-$XZ_VERSION
-            $DO_MAKE_UNINSTALL || exit 1
-            make distclean || exit 1
-            cd ..
-            rm xz-$XZ_VERSION-done
+            cd xz-$installed_xz_version
+            $DO_MAKE_UNINSTALL || exit 1
+            make distclean || exit 1
+            cd ..
+            rm xz-$installed_xz_version-done
         fi
     fi
 }
@@ -356,79 +376,14 @@
 fi
 
 #
-# To make this work on Leopard will take a lot of work.
-#
-# First of all, Leopard's /usr/X11/lib/libXdamage.la claims, at least
+# To make this work on Leopard (rather than working *on* Snow Leopard
+# when building *for* Leopard) will take more work.
+#
+# For one thing, Leopard's /usr/X11/lib/libXdamage.la claims, at least
 # with all software updates applied, that the Xdamage shared library
 # is libXdamage.1.0.0.dylib, but it is, in fact, libXdamage.1.1.0.dylib.
 # This causes problems when building GTK+, so the script would have to
 # fix that file.
-#
-# Second of all, the version of fontconfig that comes with Leopard
-# doesn't support FC_WEIGHT_EXTRABLACK, so we can't use any version
-# of Pango newer than 1.22.4.
-#
-# However, Pango 1.22.4 doesn't work with versions of GLib after
-# 2.29.6, because Pango 1.22.4 uses G_CONST_RETURN and GLib 2.29.8
-# and later deprecate it (there doesn't appear to be a GLib 2.29.7).
-# That means we'd either have to patch Pango not to use it (just
-# use "const"; G_CONST_RETURN was there to allow code to choose whether
-# to use "const" or not), or use GLib 2.29.6 or earlier.
-#
-# GLib 2.29.6 includes an implementation of g_bit_lock() that, on x86
-# (32-bit and 64-bit), uses asms in a fashion ("asm volatile goto") that
-# doesn't work with the Apple version of GCC 4.0.1, which is the compiler
-# you get with Leopard+updates.  Apparently, that requires GCC 4.5 or
-# later; recent versions of GLib check for that, but 2.29.6 doesn't.
-# Therefore, we would have to patch glib/gbitlock.c to do what the
-# newer versions of GLib do:
-#
-#  define a USE_ASM_GOTO macro that indicates whether "asm goto"
-#  can be used:
-#    #if (defined (i386) || defined (__amd64__))
-#      #if __GNUC__ > 4 || (__GNUC__ == 4 && __GNUC_MINOR__ >= 5)
-#        #define USE_ASM_GOTO 1
-#      #endif
-#    #endif
-#
-#  replace all occurrences of
-#
-#    #if defined (__GNUC__) && (defined (i386) || defined (__amd64__))
-#
-#  with
-#
-#    #ifdef USE_ASM_GOTO
-#
-# Using GLib 2.29.6 or earlier, however, would mean that we can't
-# use a version of ATK later than 2.3.93, as those versions don't
-# work with GLib 2.29.6.  The same applies to gdk-pixbuf; versions
-# of gdk-pixbuf after 2.24.1 won't work with GLib 2.29.6.
-#
-# Once you've set this script up to use the older versions of the
-# libraries, and built and installed them, you find that Wireshark,
-# when built with them, crashes the X server that comes with Leopard,
-# at least with all updates from Apple.  Maybe patching Pango rather
-# than going with an older version of Pango would work.
-#
-# The Leopard Wireshark buildbot uses GTK+ 2.12.9, Cairo 1.6.4,
-# Pango 1.20.2, and GLib 2.16.3, with an unknown version of ATK,
-# and, I think, without gdk-pixbuf, as it hadn't been made a
-# separate library from GTK+ as of GTK+ 2.12.9.  Its binaries
-# don't crash the X server.
-#
-# However, if you try various older versions of Cairo, including
-# 1.6.4 and at least some 1.8.x versions, when you try to build
-# it, the build fails because it can't find png_set_longjmp_fn().
-# I vaguely remember dealing with that, ages ago, but don't
-# remember what I did; fixing *that* is left as an exercise for
-# the reader.
-#
-# Oh, and if you're building with a version of GTK+ that doesn't
-# have the gdk-pixbuf stuff in a separate library, you probably
-# don't want to bother downloading or installing the gdk-pixbuf
-# library, *and* you will need to configure GTK+ with
-# --without-libtiff and --without-libjpeg (as we currently do
-# with gdk-pixbuf).
 #
 if [[ $DARWIN_MAJOR_VERSION -le 9 ]]; then
     echo "This script does not support any versions of OS X before Snow Leopard" 1>&2 
@@ -481,461 +436,6 @@
         echo "macosx-setup.sh: Couldn't find the SDK for OS X $min_osx_target" 1>&2
         exit 1
     fi
-=======
-#
-GETTEXT_VERSION=0.18.2
-GLIB_VERSION=2.36.0
-PKG_CONFIG_VERSION=0.28
-ATK_VERSION=2.8.0
-PANGO_VERSION=1.30.1
-PNG_VERSION=1.5.17
-PIXMAN_VERSION=0.26.0
-CAIRO_VERSION=1.12.2
-GDK_PIXBUF_VERSION=2.28.0
-if [ -z "$GTK3" ]; then
-    GTK_VERSION=2.24.17
-else
-    GTK_VERSION=3.5.2
-fi
-
-#
-# Some package need xz to unpack their current source.
-# xz is not yet provided with OS X.
-#
-XZ_VERSION=5.0.4
->>>>>>> ff15b893
-
-    #
-    # Make sure there are links to /usr/local/include and /usr/local/lib
-    # in the SDK's usr/local.
-    #
-    if [ ! -e $SDKPATH/usr/local/include ]
-    then
-        if [ ! -d $SDKPATH/usr/local ]
-        then
-            sudo mkdir $SDKPATH/usr/local
-        fi
-        sudo ln -s /usr/local/include $SDKPATH/usr/local/include
-    fi
-    if [ ! -e $SDKPATH/usr/local/lib ]
-    then
-        if [ ! -d $SDKPATH/usr/local ]
-        then
-            sudo mkdir $SDKPATH/usr/local
-        fi
-        sudo ln -s /usr/local/lib $SDKPATH/usr/local/lib
-    fi
-
-    #
-    # Set the minimum OS version for which to build to the specified
-    # minimum target OS version, so we don't, for example, end up using
-    # linker features supported by the OS verson on which we're building
-    # but not by the target version.
-    #
-    VERSION_MIN_FLAGS="-mmacosx-version-min=$min_osx_target"
-
-    #
-    # Compile and link against the SDK.
-    #
-    SDKFLAGS="-isysroot $SDKPATH"
-
-<<<<<<< HEAD
-    if [[ "$min_osx_target" == "10.5" ]]
-    then
-        #
-        # Cairo is part of Mac OS X 10.6 and later.
-        # The *headers* are supplied by 10.5, but the *libraries*
-        # aren't, so we have to build it if we're building for 10.5.
-        #
-        cairo_not_in_the_os=yes
-    fi
-else
-    #
-    # We're building for the OS version on which we're running; if it's
-    # Leopard or earlier, we need to build Cairo - see above.
-    # The major version number of Darwin in 10.5 is 9.
-    #
-    if [[ $DARWIN_MAJOR_VERSION = "9" ]]
-    then
-        cairo_not_in_the_os=yes
-    fi
-fi
-
-=======
->>>>>>> ff15b893
-#
-# GNU autotools; they're provided with releases up to Snow Leopard, but
-# not in later releases.
-#
-<<<<<<< HEAD
-if [ ! -x /usr/bin/xcodebuild ]; then
-    echo "Please install Xcode first (should be available on DVD or from http://developer.apple.com/xcode/index.php)."
-    exit 1
-fi
-
-=======
-if [[ $DARWIN_MAJOR_VERSION -gt 10 ]]; then
-    AUTOCONF_VERSION=2.69
-    AUTOMAKE_VERSION=1.13.3
-    LIBTOOL_VERSION=2.4.2
-fi
-
-uninstall() {
-    if [ -d macosx-support-libs ]
-    then
-        cd macosx-support-libs
-
-        #
-        # Uninstall items in the reverse order from the order in which they're
-        # installed.  Only uninstall if the download/build/install process
-        # completed; uninstall the version that appears in the name of
-        # the -done file.
-        #
-        # We also do a "make distclean", so that we don't have leftovers from
-        # old configurations.
-        #
-        installed_geoip_version=`ls geoip-*-done 2>/dev/null | sed 's/geoip-\(.*\)-done/\1/'`
-        if [ ! -z "$installed_geoip_version" ] ; then
-            echo "Uninstalling GeoIP API:"
-            cd GeoIP-$installed_geoip_version
-            $DO_MAKE_UNINSTALL || exit 1
-            make distclean || exit 1
-            cd ..
-            rm geoip-installed_geoip_version-done
-        fi
-
-        if [ "$PORTAUDIO_VERSION" -a -f portaudio-done ] ; then
-            echo "Uninstalling PortAudio:"
-            cd portaudio
-            $DO_MAKE_UNINSTALL || exit 1
-            make distclean || exit 1
-            cd ..
-            rm portaudio-done
-        fi
-
-        if [ "$LUA_VERSION" -a -f lua-$LUA_VERSION-done ] ; then
-            echo "Uninstalling Lua:"
-            #
-            # Lua has no "make uninstall", so just remove stuff manually.
-            # There's no configure script, so there's no need for
-            # "make distclean", either; just do "make clean".
-            #
-            (cd /usr/local/bin; $DO_RM -f lua luac)
-            (cd /usr/local/include; $DO_RM -f lua.h luaconf.h lualib.h lauxlib.h lua.hpp)
-            (cd /usr/local/lib; $DO_RM -f liblua.a)
-            (cd /usr/local/man; $DO_RM -f lua.1 luac.1)
-            cd lua-$LUA_VERSION
-            make clean || exit 1
-            cd ..
-            rm lua-$LUA_VERSION-done
-        fi
-
-        installed_gnutls_version=`ls gnutls-*-done 2>/dev/null | sed 's/gnutls-\(.*\)-done/\1/'`
-        if [ ! -z "$installed_gnutls_version" ] ; then
-            echo "Uninstalling GnuTLS:"
-            cd gnutls-$installed_gnutls_version
-            $DO_MAKE_UNINSTALL || exit 1
-            make distclean || exit 1
-            cd ..
-            rm gnutls-$installed_gnutls_version-done
-        fi
-
-        installed_libgcrypt_version=`ls libgcrypt-*-done 2>/dev/null | sed 's/libgcrypt-\(.*\)-done/\1/'`
-        if [ ! -z "$installed_libgcrypt_version" ] ; then
-            echo "Uninstalling libgcrypt:"
-            cd libgcrypt-$installed_libgcrypt_version
-            $DO_MAKE_UNINSTALL || exit 1
-            make distclean || exit 1
-            cd ..
-            rm libgcrypt-$installed_libgcrypt_version-done
-        fi
-
-        installed_libgpg_error_version=`ls libgpg-error-*-done 2>/dev/null | sed 's/libgpg-error-\(.*\)-done/\1/'`
-        if [ ! -z "$installed_libgpg_error_version" ] ; then
-            echo "Uninstalling libgpg-error:"
-            cd libgpg-error-$installed_libgpg_error_version
-            $DO_MAKE_UNINSTALL || exit 1
-            make distclean || exit 1
-            cd ..
-            rm libgpg-error-$installed_libgpg_error_version-done
-        fi
-
-        installed_libsmi_version=`ls libsmi-*-done 2>/dev/null | sed 's/libsmi-\(.*\)-done/\1/'`
-        if [ ! -z "$installed_libsmi_version" ] ; then
-            echo "Uninstalling libsmi:"
-            cd libsmi-$installed_libsmi_version
-            $DO_MAKE_UNINSTALL || exit 1
-            make distclean || exit 1
-            cd ..
-            rm libsmi-$installed_libsmi_version-done
-        fi
-
-        installed_gtk_version=`ls gtk+-*-done 2>/dev/null | sed 's/gtk+-\(.*\)-done/\1/'`
-        if [ ! -z "$installed_gtk_version" ] ; then
-            echo "Uninstalling GTK+:"
-            cd gtk+-$installed_gtk_version
-            $DO_MAKE_UNINSTALL || exit 1
-            make distclean || exit 1
-            cd ..
-            rm gtk+-$installed_gtk_version-done
-        fi
-
-        installed_gdk_pixbuf_version=`ls gdk-pixbuf-*-done 2>/dev/null | sed 's/gdk-pixbuf-\(.*\)-done/\1/'`
-        if [ ! -z "$installed_gdk_pixbuf_version" ] ; then
-            echo "Uninstalling gdk-pixbuf:"
-            cd gdk-pixbuf-$installed_gdk_pixbuf_version
-            $DO_MAKE_UNINSTALL || exit 1
-            make distclean || exit 1
-            cd ..
-            rm gdk-pixbuf-$installed_gdk_pixbuf_version-done
-        fi
-
-        installed_pango_version=`ls pango-*-done 2>/dev/null | sed 's/pango-\(.*\)-done/\1/'`
-        if [ ! -z "$installed_pango_version" ] ; then
-            echo "Uninstalling Pango:"
-            cd pango-$installed_pango_version
-            $DO_MAKE_UNINSTALL || exit 1
-            make distclean || exit 1
-            cd ..
-            rm pango-$installed_pango_version-done
-        fi
-
-        installed_atk_version=`ls atk-*-done 2>/dev/null | sed 's/atk-\(.*\)-done/\1/'`
-        if [ ! -z "$installed_atk_version" ] ; then
-            echo "Uninstalling ATK:"
-            cd atk-$installed_atk_version
-            $DO_MAKE_UNINSTALL || exit 1
-            make distclean || exit 1
-            cd ..
-            rm atk-$installed_atk_version-done
-        fi
-
-        installed_cairo_version=`ls cairo-*-done 2>/dev/null | sed 's/cairo-\(.*\)-done/\1/'`
-        if [ ! -z "$installed_cairo_version" ] ; then
-            echo "Uninstalling Cairo:"
-            cd cairo-$installed_cairo_version
-            $DO_MAKE_INSTALL || exit 1
-            make distclean || exit 1
-            cd ..
-            rm cairo-$installed_cairo_version-done
-        fi
-
-        installed_pixman_version=`ls pixman-*-done 2>/dev/null | sed 's/pixman-\(.*\)-done/\1/'`
-        if [ ! -z "$installed_pixman_version" ] ; then
-            echo "Uninstalling pixman:"
-            cd pixman-$installed_pixman_version
-            $DO_MAKE_UNINSTALL || exit 1
-            make distclean || exit 1
-            cd ..
-            rm pixman-$installed_pixman_version-done
-        fi
-
-        installed_libpng_version=`ls libpng-*-done 2>/dev/null | sed 's/libpng-\(.*\)-done/\1/'`
-        if [ ! -z "$installed_libpng_version" ] ; then
-            echo "Uninstalling libpng:"
-            cd libpng-$installed_libpng_version
-            $DO_MAKE_UNINSTALL || exit 1
-            make distclean || exit 1
-            cd ..
-            rm libpng-$installed_libpng_version-done
-        fi
-
-        installed_glib_version=`ls glib-*-done 2>/dev/null | sed 's/glib-\(.*\)-done/\1/'`
-        if [ ! -z "$installed_glib_version" ] ; then
-            echo "Uninstalling GLib:"
-            cd glib-$installed_glib_version
-            $DO_MAKE_UNINSTALL || exit 1
-            make distclean || exit 1
-            cd ..
-            rm glib-$installed_glib_version-done
-        fi
-
-        installed_pkg_config_version=`ls pkg-config-*-done 2>/dev/null | sed 's/pkg-config-\(.*\)-done/\1/'`
-        if [ ! -z "$installed_pkg_config_version" ] ; then
-            echo "Uninstalling pkg-config:"
-            cd pkg-config-$installed_pkg_config_version
-            $DO_MAKE_UNINSTALL || exit 1
-            make distclean || exit 1
-            cd ..
-            rm pkg-config-$installed_pkg_config_version-done
-        fi
-
-        installed_gettext_version=`ls gettext-*-done 2>/dev/null | sed 's/gettext-\(.*\)-done/\1/'`
-        if [ ! -z "$installed_gettext_version" ] ; then
-            echo "Uninstalling GNU gettext:"
-            cd gettext-$installed_gettext_version
-            $DO_MAKE_UNINSTALL || exit 1
-            make distclean || exit 1
-            cd ..
-            rm gettext-$installed_gettext_version-done
-        fi
-
-        installed_cmake_version=`ls cmake-*-done 2>/dev/null | sed 's/cmake-\(.*\)-done/\1/'`
-        if [ ! -z "$installed_cmake_version" ]; then
-            echo "Uninstalling CMake:"
-            cd cmake-$installed_cmake_version
-            $DO_MAKE_UNINSTALL || exit 1
-            make distclean || exit 1
-            cd ..
-            rm cmake-$installed_cmake_version-done
-        fi
-
-        installed_libtool_version=`ls libtool-*-done 2>/dev/null | sed 's/libtool-\(.*\)-done/\1/'`
-        if [ ! -z "$installed_libtool_version" ] ; then
-            echo "Uninstalling GNU libtool:"
-            cd libtool-$installed_libtool_version
-            mv /usr/local/bin/glibtool /usr/local/bin/libtool
-            mv /usr/local/bin/glibtoolize /usr/local/bin/libtoolize
-            $DO_MAKE_UNINSTALL || exit 1
-            make distclean || exit 1
-            cd ..
-            rm libtool-$installed_libtool_version-done
-        fi
-
-        installed_automake_version=`ls automake-*-done 2>/dev/null | sed 's/automake-\(.*\)-done/\1/'`
-        if [ ! -z "$installed_automake_version" ] ; then
-            echo "Uninstalling GNU automake:"
-            cd automake-$installed_automake_version
-            $DO_MAKE_UNINSTALL || exit 1
-            make distclean || exit 1
-            cd ..
-            rm automake-$installed_automake_version-done
-        fi
-
-        installed_autoconf_version=`ls autoconf-*-done 2>/dev/null | sed 's/autoconf-\(.*\)-done/\1/'`
-        if [ ! -z "$installed_autoconf_version" ] ; then
-            echo "Uninstalling GNU autoconf:"
-            cd autoconf-$installed_autoconf_version
-            $DO_MAKE_UNINSTALL || exit 1
-            make distclean || exit 1
-            cd ..
-            rm autoconf-$installed_autoconf_version-done
-        fi
-
-        installed_xz_version=`ls xz-*-done 2>/dev/null | sed 's/xz-\(.*\)-done/\1/'`
-        if [ ! -z "$installed_xz_version" ] ; then
-            echo "Uninstalling xz:"
-            cd xz-$installed_xz_version
-            $DO_MAKE_UNINSTALL || exit 1
-            make distclean || exit 1
-            cd ..
-            rm xz-$installed_xz_version-done
-        fi
-    fi
-}
-
-#
-# Do we have permission to write in /usr/local?
-#
-# If so, assume we have permission to write in its subdirectories.
-# (If that's not the case, this test needs to check the subdirectories
-# as well.)
-#
-# If not, do "make install", "make uninstall", and the removes for Lua
-# with sudo.
-#
-if [ -w /usr/local ]
-then
-    DO_MAKE_INSTALL="make install"
-    DO_MAKE_UNINSTALL="make uninstall"
-    DO_RM="rm"
-else
-    DO_MAKE_INSTALL="sudo make install"
-    DO_MAKE_UNINSTALL="sudo make uninstall"
-    DO_RM="sudo rm"
-fi
-
-#
-# Parse command-line flags:
-#
-# -h - print help.
-# -t <target> - build libraries so that they'll work on the specified
-# version of OS X and later versions.
-# -u - do an uninstall.
-#
-while getopts ht:u name
-do
-    case $name in
-    u)
-        do_uninstall=yes
-        ;;
-    t)
-        min_osx_target="$OPTARG"
-        ;;
-    h|?)
-        echo "Usage: macosx-setup.sh [ -t <target> ] [ -u ]" 1>&1
-        exit 0
-        ;;
-    esac
-done
-
-if [ "$do_uninstall" = "yes" ]
-then
-    uninstall
-    exit 0
-fi
-
-#
-# To make this work on Leopard (rather than working *on* Snow Leopard
-# when building *for* Leopard) will take more work.
-#
-# For one thing, Leopard's /usr/X11/lib/libXdamage.la claims, at least
-# with all software updates applied, that the Xdamage shared library
-# is libXdamage.1.0.0.dylib, but it is, in fact, libXdamage.1.1.0.dylib.
-# This causes problems when building GTK+, so the script would have to
-# fix that file.
-#
-if [[ $DARWIN_MAJOR_VERSION -le 9 ]]; then
-    echo "This script does not support any versions of OS X before Snow Leopard" 1>&2 
-    exit 1
-fi
-
-# To set up a GTK3 environment
-# GTK3=1
-# To build cmake
-# CMAKE=1
-#
-# To build all libraries as 32-bit libraries uncomment the following three lines.
-# export CFLAGS="$CFLAGS -arch i386"
-# export CXXFLAGS="$CXXFLAGS -arch i386"
-# export LDFLAGS="$LDFLAGS -arch i386"
-#
-
-# if no make options are present, set default options
-if [ -z "$MAKE_BUILD_OPTS" ] ; then
-    # by default use 1.5x number of cores for parallel build
-    MAKE_BUILD_OPTS="-j $(( $(sysctl -n hw.logicalcpu) * 3 / 2))"
-fi
-
-#
-# Was a minimum target release specified?
-#
-if [ ! -z "$min_osx_target" ]
-then
-    #
-    # Look for the SDK for that release, and build libraries against
-    # it rather than against the headers and, more importantly,
-    # libraries that come with the OS, so that we don't end up with
-    # support libraries that only work on the OS version on which
-    # we built them, not earlier versions of the same release, or
-    # earlier releases if the minimum is earlier.
-    #
-    for i in /Developer/SDKs \
-        /Applications/Xcode.app/Contents/Developer/Platforms/MacOSX.platform/Developer/SDKs \
-        /Library/Developer/CommandLineTools/SDKs
-    do
-        if [ -d "$i"/"MacOSX$min_osx_target.sdk" ]
-        then
-            SDKPATH="$i"/"MacOSX$min_osx_target.sdk"
-            break
-        fi
-    done
-
-    if [ -z "$SDKPATH" ]
-    then
-        echo "macosx-setup.sh: Couldn't find the SDK for OS X $min_osx_target" 1>&2
-        exit 1
-    fi
 
     #
     # Make sure there are links to /usr/local/include and /usr/local/lib
@@ -1085,7 +585,6 @@
     exit 1
 fi
 
->>>>>>> ff15b893
 #
 # You also need the X11 SDK; with at least some versions of OS X and
 # Xcode, that is, I think, an optional install.  (Or it might be
@@ -1270,16 +769,6 @@
         LIBFFI_CFLAGS="-I $includedir/ffi" LIBFFI_LIBS="-lffi" CFLAGS="$CFLAGS -DMACOSX -Wno-format-nonliteral $VERSION_MIN_FLAGS $SDKFLAGS" LDFLAGS="$LDFLAGS $VERSION_MIN_FLAGS $SDKFLAGS" ./configure || exit 1
     fi
 
-<<<<<<< HEAD
-if [ ! -f pkg-config-$PKG_CONFIG_VERSION-done ] ; then
-    echo "Downloading, building, and installing pkg-config:"
-    [ -f pkg-config-$PKG_CONFIG_VERSION.tar.gz ] || curl -O http://pkgconfig.freedesktop.org/releases/pkg-config-$PKG_CONFIG_VERSION.tar.gz || exit 1
-    gzcat pkg-config-$PKG_CONFIG_VERSION.tar.gz | tar xf - || exit 1
-    cd pkg-config-$PKG_CONFIG_VERSION
-    # Avoid another pkgconfig call, because we don't have pkg-config
-    # yet
-    GLIB_CFLAGS="-I/usr/local/include/glib-2.0 -I/usr/local/lib/glib-2.0/include" GLIB_LIBS="-L/usr/local/lib -lglib-2.0 -lintl" CFLAGS="$CFLAGS $VERSION_MIN_FLAGS $SDKFLAGS" LDFLAGS="$LDFLAGS $VERSION_MIN_FLAGS $SDKFLAGS" ./configure || exit 1
-=======
     #
     # Apply the fix to GNOME bug 529806:
     #
@@ -1291,7 +780,6 @@
     then
         patch -p0 <../../macosx-support-lib-patches/glib-gconvert.c.patch || exit 1
     fi
->>>>>>> ff15b893
     make $MAKE_BUILD_OPTS || exit 1
     $DO_MAKE_INSTALL || exit 1
     cd ..
@@ -1320,23 +808,6 @@
     # which causes other packages not to be able to find its
     # headers.
     #
-<<<<<<< HEAD
-    if [ ! -f libpng-$PNG_VERSION-done ] ; then
-        echo "Downloading, building, and installing libpng:"
-        #
-        # The FTP site puts libpng x.y.* into a libpngxy directory.
-        #
-        subdir=`echo $PNG_VERSION | sed 's/\([1-9][0-9]*\)\.\([1-9][0-9]*\).*/libpng\1\2'/`
-        [ -f libpng-$PNG_VERSION.tar.xz ] || curl -O ftp://ftp.simplesystems.org/pub/libpng/png/src/$subdir/libpng-$PNG_VERSION.tar.xz
-        xzcat libpng-$PNG_VERSION.tar.xz | tar xf - || exit 1
-        cd libpng-$PNG_VERSION
-        CFLAGS="$CFLAGS $VERSION_MIN_FLAGS $SDKFLAGS" LDFLAGS="$LDFLAGS $VERSION_MIN_FLAGS $SDKFLAGS" ./configure || exit 1
-        make $MAKE_BUILD_OPTS || exit 1
-        $DO_MAKE_INSTALL || exit 1
-        cd ..
-        touch libpng-$PNG_VERSION-done
-      fi
-=======
 #    if [ ! -f libpng-$PNG_VERSION-done ] ; then
 #        echo "Downloading, building, and installing libpng:"
 #        #
@@ -1352,26 +823,12 @@
 #        cd ..
 #        touch libpng-$PNG_VERSION-done
 #    fi
->>>>>>> ff15b893
 
     #
     # The libpixman that comes with the X11 for Leopard is too old
     # to support Cairo's image surface backend feature (which requires
     # pixman-1 >= 0.22.0).
     #
-<<<<<<< HEAD
-    if [ ! -f pixman-$PIXMAN_VERSION-done ] ; then
-        echo "Downloading, building, and installing pixman:"
-        [ -f pixman-$PIXMAN_VERSION.tar.gz ] || curl -O http://www.cairographics.org/releases/pixman-$PIXMAN_VERSION.tar.gz
-        gzcat pixman-$PIXMAN_VERSION.tar.gz | tar xf - || exit 1
-        cd pixman-$PIXMAN_VERSION
-        CFLAGS="$CFLAGS $VERSION_MIN_FLAGS $SDKFLAGS" LDFLAGS="$LDFLAGS $VERSION_MIN_FLAGS $SDKFLAGS" ./configure || exit 1
-        make $MAKE_BUILD_OPTS || exit 1
-        $DO_MAKE_INSTALL || exit 1
-        cd ..
-        touch pixman-$PIXMAN_VERSION-done
-    fi
-=======
 #    if [ ! -f pixman-$PIXMAN_VERSION-done ] ; then
 #        echo "Downloading, building, and installing pixman:"
 #        [ -f pixman-$PIXMAN_VERSION.tar.gz ] || curl -O http://www.cairographics.org/releases/pixman-$PIXMAN_VERSION.tar.gz
@@ -1383,7 +840,6 @@
 #        cd ..
 #        touch pixman-$PIXMAN_VERSION-done
 #    fi
->>>>>>> ff15b893
 
     #
     # And now Cairo itself.
@@ -1468,11 +924,7 @@
         xzcat pango-$PANGO_VERSION.tar.xz | tar xf - || exit 1
     else
         [ -f pango-$PANGO_VERSION.tar.bz2 ] || curl -L -O http://ftp.gnome.org/pub/gnome/sources/pango/$pango_dir/pango-$PANGO_VERSION.tar.bz2 || exit 1
-<<<<<<< HEAD
-        gzcat pango-$PANGO_VERSION.tar.bz2 | tar xf - || exit 1
-=======
         bzcat pango-$PANGO_VERSION.tar.bz2 | tar xf - || exit 1
->>>>>>> ff15b893
     fi
     cd pango-$PANGO_VERSION
     CFLAGS="$CFLAGS $VERSION_MIN_FLAGS $SDKFLAGS" LDFLAGS="$LDFLAGS $VERSION_MIN_FLAGS $SDKFLAGS" ./configure || exit 1
@@ -1515,11 +967,7 @@
         xzcat gtk+-$GTK_VERSION.tar.xz | tar xf - || exit 1
     else
         [ -f gtk+-$GTK_VERSION.tar.bz2 ] || curl -L -O http://ftp.gnome.org/pub/gnome/sources/gtk+/$gtk_dir/gtk+-$GTK_VERSION.tar.bz2 || exit 1
-<<<<<<< HEAD
-        gzcat gtk+-$GTK_VERSION.tar.bz2 | tar xf - || exit 1
-=======
         bzcat gtk+-$GTK_VERSION.tar.bz2 | tar xf - || exit 1
->>>>>>> ff15b893
     fi
     cd gtk+-$GTK_VERSION
     if [ $DARWIN_MAJOR_VERSION -ge "12" ]
@@ -1532,11 +980,6 @@
         # Configure it out, on Mountain Lion and later, for now.
         # (12 is the Darwin major version number in Mountain Lion.)
         #
-<<<<<<< HEAD
-        CFLAGS="$CFLAGS $VERSION_MIN_FLAGS $SDKFLAGS" LDFLAGS="$LDFLAGS $VERSION_MIN_FLAGS $SDKFLAGS" ./configure --disable-cups || exit 1
-    else
-        CFLAGS="$CFLAGS $VERSION_MIN_FLAGS $SDKFLAGS" LDFLAGS="$LDFLAGS $VERSION_MIN_FLAGS $SDKFLAGS" ./configure || exit 1
-=======
         # Also, configure out libtiff and libjpeg; configure scripts
         # just ignore unknown --enable/--disable and --with/--without
         # options (at least they've always do so up to now).
@@ -1544,7 +987,6 @@
         CFLAGS="$CFLAGS $VERSION_MIN_FLAGS $SDKFLAGS" LDFLAGS="$LDFLAGS $VERSION_MIN_FLAGS $SDKFLAGS" ./configure --disable-cups--without-libtiff --without-libjpeg || exit 1
     else
         CFLAGS="$CFLAGS $VERSION_MIN_FLAGS $SDKFLAGS" LDFLAGS="$LDFLAGS $VERSION_MIN_FLAGS $SDKFLAGS" ./configure --without-libtiff --without-libjpeg || exit 1
->>>>>>> ff15b893
     fi
     make $MAKE_BUILD_OPTS || exit 1
     $DO_MAKE_INSTALL || exit 1
